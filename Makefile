#!/bin/bash
#
# Copyright 2020 IBM Corporation
#
# Licensed under the Apache License, Version 2.0 (the "License");
# you may not use this file except in compliance with the License.
# You may obtain a copy of the License at
#
# http://www.apache.org/licenses/LICENSE-2.0
#
# Unless required by applicable law or agreed to in writing, software
# distributed under the License is distributed on an "AS IS" BASIS,
# WITHOUT WARRANTIES OR CONDITIONS OF ANY KIND, either express or implied.
# See the License for the specific language governing permissions and
# limitations under the License.

.DEFAULT_GOAL:=help
# Specify whether this repo is build locally or not, default values is '1';
# If set to 1, then you need to also set 'DOCKER_USERNAME' and 'DOCKER_PASSWORD'
# environment variables before build the repo.
BUILD_LOCALLY ?= 1
TARGET_GOOS=linux
TARGET_GOARCH=amd64

# The namespcethat operator will be deployed in
NAMESPACE=ibm-common-services
GIT_COMMIT_ID=$(shell git rev-parse --short HEAD)
GIT_REMOTE_URL=$(shell git config --get remote.origin.url)
IMAGE_BUILD_OPTS=--build-arg "VCS_REF=$(GIT_COMMIT_ID)" --build-arg "VCS_URL=$(GIT_REMOTE_URL)"

# Image URL to use all building/pushing image targets;
# Use your own docker registry and image name for dev/test by overridding the IMG and REGISTRY environment variable.
IMG ?= ibm-iam-operator
REGISTRY ?= "hyc-cloud-private-integration-docker-local.artifactory.swg-devops.com/ibmcom"
<<<<<<< HEAD
CSV_VERSION ?= 3.19.6
=======
CSV_VERSION ?= 3.19.5
>>>>>>> 5dfd2912

QUAY_USERNAME ?=
QUAY_PASSWORD ?=

MARKDOWN_LINT_WHITELIST=https://quay.io/cnr

TESTARGS_DEFAULT := "-v"
export TESTARGS ?= $(TESTARGS_DEFAULT)
VERSION ?= $(shell cat ./version/version.go | grep "Version =" | awk '{ print $$3}' | tr -d '"')

LOCAL_OS := $(shell uname)
LOCAL_ARCH := $(shell uname -m)
ifeq ($(LOCAL_OS),Linux)
    TARGET_OS ?= linux
    XARGS_FLAGS="-r"
	STRIP_FLAGS=
else ifeq ($(LOCAL_OS),Darwin)
    TARGET_OS ?= darwin
    XARGS_FLAGS=
	STRIP_FLAGS="-x"
else
    $(error "This system's OS $(LOCAL_OS) isn't recognized/supported")
endif

include common/Makefile.common.mk

##@ Application

install: ## Install all resources (CR/CRD's, RBCA and Operator)
	@echo ....... Set environment variables ......
	- export DEPLOY_DIR=deploy/crds
	- export WATCH_NAMESPACE=${NAMESPACE}
	@echo ....... Creating namespace .......
	- oc create namespace ${NAMESPACE}
	@echo ....... Applying CRDS and Operator .......
	- oc apply -f deploy/crds/operator.ibm.com_authentications_crd.yaml
	- oc apply -f deploy/crds/operator.ibm.com_oidcclientwatchers_crd.yaml
	- oc apply -f deploy/crds/operator.ibm.com_paps_crd.yaml
	- oc apply -f deploy/crds/operator.ibm.com_policycontrollers_crd.yaml
	- oc apply -f deploy/crds/operator.ibm.com_policydecisions_crd.yaml
	- oc apply -f deploy/crds/operator.ibm.com_secretwatchers_crd.yaml
	- oc apply -f deploy/crds/operator.ibm.com_securityonboardings_crd.yaml
	- oc apply -f deploy/crds/iam.policies_v1alpha1_iampolicy.yaml
	- oc apply -f deploy/crds/oidc_v1_client_crd.yaml
	@echo ....... Applying RBAC .......
	- oc apply -f deploy/service_account.yaml -n ${NAMESPACE}
	- oc apply -f deploy/role.yaml -n ${NAMESPACE}
	- oc apply -f deploy/role_binding.yaml -n ${NAMESPACE}
	@echo ....... Applying Operator .......
	- oc apply -f deploy/operator.yaml -n ${NAMESPACE}
	@echo ....... Creating the Instance .......
	- oc apply -f deploy/crds/operator.ibm.com_v1alpha1_authentication_cr.yaml -n ${NAMESPACE}
	- oc apply -f deploy/crds/operator.ibm.com_v1alpha1_oidcclientwatcher_cr.yaml -n ${NAMESPACE}
	- oc apply -f deploy/crds/operator.ibm.com_v1alpha1_pap_cr.yaml -n ${NAMESPACE}
	- oc apply -f deploy/crds/operator.ibm.com_v1alpha1_policycontroller_cr.yaml -n ${NAMESPACE}
	- oc apply -f deploy/crds/operator.ibm.com_v1alpha1_policydecision_cr.yaml -n ${NAMESPACE}
	- oc apply -f deploy/crds/operator.ibm.com_v1alpha1_secretwatcher_cr.yaml -n ${NAMESPACE}
	- oc apply -f deploy/crds/operator.ibm.com_v1alpha1_securityonboarding_cr.yaml -n ${NAMESPACE}

uninstall: ## Uninstall all that all performed in the $ make install
	@echo ....... Uninstalling .......
	@echo ....... Deleting CR .......
	- oc delete -f deploy/crds/operator.ibm.com_v1alpha1_authentication_cr.yaml -n ${NAMESPACE}
	- oc delete -f deploy/crds/operator.ibm.com_v1alpha1_oidcclientwatcher_cr.yaml -n ${NAMESPACE}
	- oc delete -f deploy/crds/operator.ibm.com_v1alpha1_pap_cr.yaml -n ${NAMESPACE}
	- oc delete -f deploy/crds/operator.ibm.com_v1alpha1_policycontroller_cr.yaml -n ${NAMESPACE}
	- oc delete -f deploy/crds/operator.ibm.com_v1alpha1_policydecision_cr.yaml -n ${NAMESPACE}
	- oc delete -f deploy/crds/operator.ibm.com_v1alpha1_secretwatcher_cr.yaml -n ${NAMESPACE}
	- oc delete -f deploy/crds/operator.ibm.com_v1alpha1_securityonboarding_cr.yaml -n ${NAMESPACE}
	@echo ....... Deleting Operator .......
	- oc delete -f deploy/operator.yaml -n ${NAMESPACE}
	@echo ....... Deleting CRDs.......
	- oc delete -f deploy/crds/operator.ibm.com_authentications_crd.yaml
	- oc delete -f deploy/crds/operator.ibm.com_oidcclientwatchers_crd.yaml
	- oc delete -f deploy/crds/operator.ibm.com_paps_crd.yaml
	- oc delete -f deploy/crds/operator.ibm.com_policycontrollers_crd.yaml
	- oc delete -f deploy/crds/operator.ibm.com_policydecisions_crd.yaml
	- oc delete -f deploy/crds/operator.ibm.com_secretwatchers_crd.yaml
	- oc delete -f deploy/crds/operator.ibm.com_securityonboardings_crd.yaml
	@echo ....... Deleting Rules and Service Account .......
	- oc delete -f deploy/role_binding.yaml -n ${NAMESPACE}
	- oc delete -f deploy/service_account.yaml -n ${NAMESPACE}
	- oc delete -f deploy/role.yaml -n ${NAMESPACE}
	@echo ....... Deleting namespace ${NAMESPACE}.......
	#- oc delete namespace ${NAMESPACE}

##@ Development

check: lint-all ## Check all files lint error
	CSV_VERSION=$(CSV_VERSION) ./common/scripts/lint-csv.sh

code-dev: ## Run the default dev commands which are the go tidy, fmt, vet then execute the $ make code-gen
	@echo Running the common required commands for developments purposes
	- make code-tidy
	- make code-fmt
	- make code-vet
	- make code-gen
	@echo Running the common required commands for code delivery
	- make check
	- make test
	- make build

run: ## Run against the configured Kubernetes cluster in ~/.kube/config
	go run ./cmd/manager/main.go

ifeq ($(BUILD_LOCALLY),0)
    export CONFIG_DOCKER_TARGET = config-docker
endif

##@ Build

build:
	@echo "Building the ibm-iam-operator binary"
	@CGO_ENABLED=0 go build -o build/_output/bin/$(IMG) ./cmd/manager
	@strip $(STRIP_FLAGS) build/_output/bin/$(IMG)

build-image: build $(CONFIG_DOCKER_TARGET)
	$(eval ARCH := $(shell uname -m|sed 's/x86_64/amd64/'))
	docker build ${IMAGE_BUILD_OPTS}  -t $(REGISTRY)/$(IMG)-$(ARCH):$(VERSION) -f build/Dockerfile .
	@\rm -f build/_output/bin/ibm-iam-operator
	@if [ $(BUILD_LOCALLY) -ne 1 ] && [ "$(ARCH)" = "amd64" ]; then docker push $(REGISTRY)/$(IMG)-$(ARCH):$(VERSION); fi

# runs on amd64 machine
build-image-ppc64le: $(CONFIG_DOCKER_TARGET)
ifeq ($(LOCAL_OS),Linux)
ifeq ($(LOCAL_ARCH),x86_64)
	GOOS=linux GOARCH=ppc64le CGO_ENABLED=0 go build -o build/_output/bin/ibm-iam-operator-ppc64le ./cmd/manager
	docker run --rm --privileged multiarch/qemu-user-static:register --reset
	docker build ${IMAGE_BUILD_OPTS}  -t $(REGISTRY)/$(IMG)-ppc64le:$(VERSION) -f build/Dockerfile.ppc64le .
	@\rm -f build/_output/bin/ibm-iam-operator-ppc64le
	@if [ $(BUILD_LOCALLY) -ne 1 ]; then docker push $(REGISTRY)/$(IMG)-ppc64le:$(VERSION); fi
endif
endif

# runs on amd64 machine
build-image-s390x: $(CONFIG_DOCKER_TARGET)
ifeq ($(LOCAL_OS),Linux)
ifeq ($(LOCAL_ARCH),x86_64)
	GOOS=linux GOARCH=s390x CGO_ENABLED=0 go build -o build/_output/bin/ibm-iam-operator-s390x ./cmd/manager
	docker run --rm --privileged multiarch/qemu-user-static:register --reset
	docker build ${IMAGE_BUILD_OPTS}  -t $(REGISTRY)/$(IMG)-s390x:$(VERSION) -f build/Dockerfile.s390x .
	@\rm -f build/_output/bin/ibm-iam-operator-s390x
	@if [ $(BUILD_LOCALLY) -ne 1 ]; then docker push $(REGISTRY)/$(IMG)-s390x:$(VERSION); fi
endif
endif

##@ Test

test: ## Run unit test
	@go test ${TESTARGS} ./pkg/...

test-e2e: ## Run integration e2e tests with different options.
	@echo ... Running the same e2e tests with different args ...
	@echo ... Running locally ...
	- operator-sdk test local ./test/e2e --verbose --up-local --namespace=${NAMESPACE}
	# @echo ... Running with the param ...
	# - operator-sdk test local ./test/e2e --namespace=${NAMESPACE}

scorecard: ## Run scorecard test
	@echo ... Running the scorecard test
	- operator-sdk scorecard --verbose

##@ Release

images: build-image build-image-ppc64le build-image-s390x
ifeq ($(LOCAL_OS),Linux)
ifeq ($(LOCAL_ARCH),x86_64)
	@curl -L -o /tmp/manifest-tool https://github.com/estesp/manifest-tool/releases/download/v1.0.3/manifest-tool-linux-amd64
	@chmod +x /tmp/manifest-tool
	/tmp/manifest-tool push from-args --platforms linux/amd64,linux/ppc64le,linux/s390x --template $(REGISTRY)/$(IMG)-ARCH:$(VERSION) --target $(REGISTRY)/$(IMG) --ignore-missing
	/tmp/manifest-tool push from-args --platforms linux/amd64,linux/ppc64le,linux/s390x --template $(REGISTRY)/$(IMG)-ARCH:$(VERSION) --target $(REGISTRY)/$(IMG):$(VERSION) --ignore-missing
endif
endif

csv: ## Push CSV package to the catalog
	@RELEASE=${CSV_VERSION} common/scripts/push-csv.sh

all: check test coverage build images

##@ Cleanup
clean: ## Clean build binary
	rm -f build/_output/bin/$(IMG)

##@ Help
help: ## Display this help
	@echo "Usage:\n  make \033[36m<target>\033[0m"
	@awk 'BEGIN {FS = ":.*##"}; \
		/^[a-zA-Z0-9_-]+:.*?##/ { printf "  \033[36m%-20s\033[0m %s\n", $$1, $$2 } \
		/^##@/ { printf "\n\033[1m%s\033[0m\n", substr($$0, 5) } ' $(MAKEFILE_LIST)

.PHONY: all build run check install uninstall code-dev test test-e2e coverage images csv clean help<|MERGE_RESOLUTION|>--- conflicted
+++ resolved
@@ -32,11 +32,8 @@
 # Use your own docker registry and image name for dev/test by overridding the IMG and REGISTRY environment variable.
 IMG ?= ibm-iam-operator
 REGISTRY ?= "hyc-cloud-private-integration-docker-local.artifactory.swg-devops.com/ibmcom"
-<<<<<<< HEAD
+
 CSV_VERSION ?= 3.19.6
-=======
-CSV_VERSION ?= 3.19.5
->>>>>>> 5dfd2912
 
 QUAY_USERNAME ?=
 QUAY_PASSWORD ?=
