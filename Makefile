#!/bin/bash
#
# Copyright 2020 IBM Corporation
#
# Licensed under the Apache License, Version 2.0 (the "License");
# you may not use this file except in compliance with the License.
# You may obtain a copy of the License at
#
# http://www.apache.org/licenses/LICENSE-2.0
#
# Unless required by applicable law or agreed to in writing, software
# distributed under the License is distributed on an "AS IS" BASIS,
# WITHOUT WARRANTIES OR CONDITIONS OF ANY KIND, either express or implied.
# See the License for the specific language governing permissions and
# limitations under the License.

.DEFAULT_GOAL:=help
# Specify whether this repo is build locally or not, default values is '1';
# If set to 1, then you need to also set 'DOCKER_USERNAME' and 'DOCKER_PASSWORD'
# environment variables before build the repo.
BUILD_LOCALLY ?= 1
TARGET_GOOS=linux
TARGET_GOARCH=amd64

# The namespcethat operator will be deployed in
NAMESPACE=ibm-common-services
GIT_COMMIT_ID=$(shell git rev-parse --short HEAD)
GIT_REMOTE_URL=$(shell git config --get remote.origin.url)
IMAGE_BUILD_OPTS=--build-arg "VCS_REF=$(GIT_COMMIT_ID)" --build-arg "VCS_URL=$(GIT_REMOTE_URL)"

# Image URL to use all building/pushing image targets;
# Use your own docker registry and image name for dev/test by overridding the IMG and REGISTRY environment variable.
IMG ?= ibm-iam-operator
<<<<<<< HEAD
REGISTRY ?= "docker-na-public.artifactory.swg-devops.com/hyc-cloud-private-integration-docker-local/ibmcom"
CONTAINER_CLI ?= docker

CSV_VERSION ?= 4.0.0
=======
REGISTRY ?= "hyc-cloud-private-integration-docker-local.artifactory.swg-devops.com/ibmcom"
CSV_VERSION ?= 3.23.1
>>>>>>> 4bc35421

QUAY_USERNAME ?=
QUAY_PASSWORD ?=

MARKDOWN_LINT_WHITELIST=https://quay.io/cnr

TESTARGS_DEFAULT := "-v"
export TESTARGS ?= $(TESTARGS_DEFAULT)
VERSION ?= $(shell cat ./version/version.go | grep "Version =" | awk '{ print $$3}' | tr -d '"')

LOCAL_OS := $(shell uname)
LOCAL_ARCH := $(shell uname -m)
ifeq ($(LOCAL_OS),Linux)
    TARGET_OS ?= linux
    XARGS_FLAGS="-r"
	STRIP_FLAGS=
else ifeq ($(LOCAL_OS),Darwin)
    TARGET_OS ?= darwin
    XARGS_FLAGS=
	STRIP_FLAGS="-x"
else
    $(error "This system's OS $(LOCAL_OS) isn't recognized/supported")
endif

include common/Makefile.common.mk

##@ Application

install: ## Install all resources (CR/CRD's, RBCA and Operator)
	@echo ....... Set environment variables ......
	- export DEPLOY_DIR=deploy/crds
	- export WATCH_NAMESPACE=${NAMESPACE}
	@echo ....... Creating namespace .......
	- oc create namespace ${NAMESPACE}
	@echo ....... Applying CRDS and Operator .......
	- oc apply -f deploy/crds/operator.ibm.com_authentications_crd.yaml
	- oc apply -f deploy/crds/oidc.security.ibm.com_clients_crd.yaml
	@echo ....... Applying RBAC .......
	- oc apply -f deploy/service_account.yaml -n ${NAMESPACE}
	- oc apply -f deploy/role.yaml -n ${NAMESPACE}
	- oc apply -f deploy/role_binding.yaml -n ${NAMESPACE}
	@echo ....... Applying Operator .......
	- oc apply -f deploy/operator.yaml -n ${NAMESPACE}
	@echo ....... Creating the Instance .......
	- oc apply -f deploy/crds/operator.ibm.com_v1alpha1_authentication_cr.yaml -n ${NAMESPACE}

uninstall: ## Uninstall all that all performed in the $ make install
	@echo ....... Uninstalling .......
	@echo ....... Deleting CR .......
	- oc delete -f deploy/crds/operator.ibm.com_v1alpha1_authentication_cr.yaml -n ${NAMESPACE}
	@echo ....... Deleting Operator .......
	- oc delete -f deploy/operator.yaml -n ${NAMESPACE}
	@echo ....... Deleting CRDs.......
	- oc delete -f deploy/crds/operator.ibm.com_authentications_crd.yaml
	- oc delete -f deploy/crds/oidc.security.ibm.com_clients_crd.yaml
	@echo ....... Deleting Roles and Service Account .......
	- oc delete -f deploy/role_binding.yaml -n ${NAMESPACE}
	- oc delete rolebinding ibm-iam-operand-restricted
	- oc delete clusterrolebinding ibm-iam-operand-restricted
	- oc delete -f deploy/service_account.yaml -n ${NAMESPACE}
	- oc delete -f deploy/role.yaml -n ${NAMESPACE}
	- oc delete clusterrole ibm-iam-operand-restricted
	@echo ....... Deleting namespace ${NAMESPACE}.......
	#- oc delete namespace ${NAMESPACE}

##@ Development

check: lint-all ## Check all files lint error
	CSV_VERSION=$(CSV_VERSION) ./common/scripts/lint-csv.sh

code-dev: ## Run the default dev commands which are the go tidy, fmt, vet then execute the $ make code-gen
	@echo Running the common required commands for developments purposes
	- make code-tidy
	- make code-fmt
	- make code-vet
	- make code-gen
	@echo Running the common required commands for code delivery
	- make check
	- make test
	- make build

run: ## Run against the configured Kubernetes cluster in ~/.kube/config
	go run ./cmd/manager/main.go

ifeq ($(BUILD_LOCALLY),0)
    export CONFIG_DOCKER_TARGET = config-docker
endif

##@ Build

build: ## Build the Operator binary for the host OS and architecture
	@echo "Building the ibm-iam-operator binary"
	@CGO_ENABLED=0 go build -o build/_output/bin/$(IMG) ./cmd/manager
	@strip $(STRIP_FLAGS) build/_output/bin/$(IMG)

build-image: build $(CONFIG_DOCKER_TARGET) ## Build the Operator for Linux on amd64
	$(eval ARCH := $(shell uname -m|sed 's/x86_64/amd64/'))
	$(CONTAINER_CLI) build ${IMAGE_BUILD_OPTS}  -t $(REGISTRY)/$(IMG)-$(ARCH):$(VERSION) -f build/Dockerfile .
	@\rm -f build/_output/bin/ibm-iam-operator
	@if [ $(BUILD_LOCALLY) -ne 1 ] && [ "$(ARCH)" = "amd64" ]; then $(CONTAINER_CLI) push $(REGISTRY)/$(IMG)-$(ARCH):$(VERSION); fi

build-image-amd64: build $(CONFIG_DOCKER_TARGET) ## Build the Operator for Linux on amd64
	GOOS=linux GOARCH=amd64 CGO_ENABLED=0 go build -o build/_output/bin/ibm-iam-operator-amd64 ./cmd/manager
	$(CONTAINER_CLI) run --rm --privileged multiarch/qemu-user-static:register --reset
	$(CONTAINER_CLI) build ${IMAGE_BUILD_OPTS}  -t $(REGISTRY)/$(IMG)-amd64:$(VERSION) -f build/Dockerfile.amd64 .
	@\rm -f build/_output/bin/ibm-iam-operator-amd64
	@if [ $(BUILD_LOCALLY) -ne 1 ]; then $(CONTAINER_CLI) push $(REGISTRY)/$(IMG)-amd64:$(VERSION); fi

# runs on amd64 machine
build-image-ppc64le: $(CONFIG_DOCKER_TARGET) ## Build the Operator for Linux on ppc64le
	GOOS=linux GOARCH=ppc64le CGO_ENABLED=0 go build -o build/_output/bin/ibm-iam-operator-ppc64le ./cmd/manager
	$(CONTAINER_CLI) run --rm --privileged multiarch/qemu-user-static:register --reset
	$(CONTAINER_CLI) build ${IMAGE_BUILD_OPTS}  -t $(REGISTRY)/$(IMG)-ppc64le:$(VERSION) -f build/Dockerfile.ppc64le .
	@\rm -f build/_output/bin/ibm-iam-operator-ppc64le
	@if [ $(BUILD_LOCALLY) -ne 1 ]; then $(CONTAINER_CLI) push $(REGISTRY)/$(IMG)-ppc64le:$(VERSION); fi

# runs on amd64 machine
build-image-s390x: $(CONFIG_DOCKER_TARGET) ## Build the Operator for Linux on s390x
	GOOS=linux GOARCH=s390x CGO_ENABLED=0 go build -o build/_output/bin/ibm-iam-operator-s390x ./cmd/manager
	$(CONTAINER_CLI) run --rm --privileged multiarch/qemu-user-static:register --reset
	$(CONTAINER_CLI) build ${IMAGE_BUILD_OPTS}  -t $(REGISTRY)/$(IMG)-s390x:$(VERSION) -f build/Dockerfile.s390x .
	@\rm -f build/_output/bin/ibm-iam-operator-s390x
	@if [ $(BUILD_LOCALLY) -ne 1 ]; then $(CONTAINER_CLI) push $(REGISTRY)/$(IMG)-s390x:$(VERSION); fi

##@ Test

test: ## Run unit test
	@go test ${TESTARGS} ./pkg/...

test-e2e: ## Run integration e2e tests with different options.
	@echo ... Running the same e2e tests with different args ...
	@echo ... Running locally ...
	- operator-sdk test local ./test/e2e --verbose --up-local --namespace=${NAMESPACE}
	# @echo ... Running with the param ...
	# - operator-sdk test local ./test/e2e --namespace=${NAMESPACE}

scorecard: ## Run scorecard test
	@echo ... Running the scorecard test
	- operator-sdk scorecard --verbose

##@ Release

images: build-image build-image-ppc64le build-image-s390x
	@curl -L -o /tmp/manifest-tool https://github.com/estesp/manifest-tool/releases/download/v1.0.3/manifest-tool-$(TARGET_OS)-amd64
	@chmod +x /tmp/manifest-tool
	/tmp/manifest-tool push from-args --platforms linux/amd64,linux/ppc64le,linux/s390x --template $(REGISTRY)/$(IMG)-ARCH:$(VERSION) --target $(REGISTRY)/$(IMG) --ignore-missing
	/tmp/manifest-tool push from-args --platforms linux/amd64,linux/ppc64le,linux/s390x --template $(REGISTRY)/$(IMG)-ARCH:$(VERSION) --target $(REGISTRY)/$(IMG):$(VERSION) --ignore-missing

csv: ## Push CSV package to the catalog
	@RELEASE=${CSV_VERSION} common/scripts/push-csv.sh

all: check test coverage build images

##@ Cleanup
clean: ## Clean build binary
	rm -f build/_output/bin/$(IMG)

##@ Help
help: ## Display this help
	@echo "Usage:\n  make \033[36m<target>\033[0m"
	@awk 'BEGIN {FS = ":.*##"}; \
		/^[a-zA-Z0-9_-]+:.*?##/ { printf "  \033[36m%-20s\033[0m %s\n", $$1, $$2 } \
		/^##@/ { printf "\n\033[1m%s\033[0m\n", substr($$0, 5) } ' $(MAKEFILE_LIST)

.PHONY: all build run check install uninstall code-dev test test-e2e coverage images csv clean help<|MERGE_RESOLUTION|>--- conflicted
+++ resolved
@@ -31,15 +31,11 @@
 # Image URL to use all building/pushing image targets;
 # Use your own docker registry and image name for dev/test by overridding the IMG and REGISTRY environment variable.
 IMG ?= ibm-iam-operator
-<<<<<<< HEAD
 REGISTRY ?= "docker-na-public.artifactory.swg-devops.com/hyc-cloud-private-integration-docker-local/ibmcom"
 CONTAINER_CLI ?= docker
 
 CSV_VERSION ?= 4.0.0
-=======
-REGISTRY ?= "hyc-cloud-private-integration-docker-local.artifactory.swg-devops.com/ibmcom"
-CSV_VERSION ?= 3.23.1
->>>>>>> 4bc35421
+
 
 QUAY_USERNAME ?=
 QUAY_PASSWORD ?=
