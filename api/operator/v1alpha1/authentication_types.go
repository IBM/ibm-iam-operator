/*
Copyright 2023 IBM Corporation.

Licensed under the Apache License, Version 2.0 (the "License");
you may not use this file except in compliance with the License.
You may obtain a copy of the License at

    http://www.apache.org/licenses/LICENSE-2.0

Unless required by applicable law or agreed to in writing, software
distributed under the License is distributed on an "AS IS" BASIS,
WITHOUT WARRANTIES OR CONDITIONS OF ANY KIND, either express or implied.
See the License for the specific language governing permissions and
limitations under the License.
*/

package v1alpha1

import (
	"context"
	"reflect"
	"sync"

	appsv1 "k8s.io/api/apps/v1"
	corev1 "k8s.io/api/core/v1"
	"k8s.io/apimachinery/pkg/api/meta"
	metav1 "k8s.io/apimachinery/pkg/apis/meta/v1"
	"k8s.io/apimachinery/pkg/runtime/schema"
	"sigs.k8s.io/controller-runtime/pkg/client"
	logf "sigs.k8s.io/controller-runtime/pkg/log"
)

// AuthenticationSpec defines the desired state of Authentication
type AuthenticationSpec struct {
	// INSERT ADDITIONAL SPEC FIELDS - desired state of cluster
	// Important: Run "make" to regenerate code after modifying this file

	// Foo is an example field of Authentication. Edit authentication_types.go to remove/update
	OperatorVersion               string                 `json:"operatorVersion"`
	Replicas                      int32                  `json:"replicas"`
	Labels                        map[string]string      `json:"labels,omitempty"`
	AuditService                  AuditServiceSpec       `json:"auditService"`
	AuthService                   AuthServiceSpec        `json:"authService"`
	IdentityProvider              IdentityProviderSpec   `json:"identityProvider"`
	IdentityManager               IdentityManagerSpec    `json:"identityManager"`
	InitMongodb                   InitMongodbSpec        `json:"initMongodb"`
	ClientRegistration            ClientRegistrationSpec `json:"clientRegistration"`
	Config                        ConfigSpec             `json:"config"`
	EnableInstanaMetricCollection bool                   `json:"enableInstanaMetricCollection,omitempty"`
	AutoScaleConfig               bool                   `json:"autoScaleConfig,omitempty"`
}

type AuditServiceSpec struct {
	ImageRegistry string                       `json:"imageRegistry"`
	ImageName     string                       `json:"imageName"`
	ImageTag      string                       `json:"imageTag"`
	SyslogTlsPath string                       `json:"syslogTlsPath,omitempty"`
	Resources     *corev1.ResourceRequirements `json:"resources,omitempty"`
}

const AuditServiceIgnoreString string = "auditService no longer used - ignore"

// setRequiredDummyData writes dummy AuditServiceSpec data to an Authentication in order to maintain backwards- and
// forwards-compatibility with previous Authentication CRD releases. Running this function ensures that, if an earlier
// version of the Authentication CRD is installed on a cluster where this version's CRD was previously, the CRs created
// based upon this version's CRD will not break in a multi-tenancy scenario.
func (a *Authentication) SetRequiredDummyData() {
	if a == nil {
		return
	}

	a.Spec.AuditService = AuditServiceSpec{
		ImageRegistry: AuditServiceIgnoreString,
		ImageName:     AuditServiceIgnoreString,
		ImageTag:      AuditServiceIgnoreString,
	}
}

type AuthServiceSpec struct {
	ImageRegistry    string                       `json:"imageRegistry"`
	ImageName        string                       `json:"imageName"`
	ImageTag         string                       `json:"imageTag"`
	RouterCertSecret string                       `json:"routerCertSecret"`
	Resources        *corev1.ResourceRequirements `json:"resources,omitempty"`
	LdapsCACert      string                       `json:"ldapsCACert"`
}

type IdentityProviderSpec struct {
	ImageRegistry string                       `json:"imageRegistry"`
	ImageName     string                       `json:"imageName"`
	ImageTag      string                       `json:"imageTag"`
	Resources     *corev1.ResourceRequirements `json:"resources,omitempty"`
}

type IdentityManagerSpec struct {
	ImageRegistry   string                       `json:"imageRegistry"`
	ImageName       string                       `json:"imageName"`
	ImageTag        string                       `json:"imageTag"`
	MasterNodesList string                       `json:"masterNodesList"`
	Resources       *corev1.ResourceRequirements `json:"resources,omitempty"`
}

type InitMongodbSpec struct {
	ImageRegistry string                       `json:"imageRegistry"`
	ImageName     string                       `json:"imageName"`
	ImageTag      string                       `json:"imageTag"`
	Resources     *corev1.ResourceRequirements `json:"resources,omitempty"`
}

type ClientRegistrationSpec struct {
	ImageRegistry string                       `json:"imageRegistry"`
	ImageName     string                       `json:"imageName"`
	ImageTag      string                       `json:"imageTag"`
	Resources     *corev1.ResourceRequirements `json:"resources,omitempty"`
}

type IngressConfig struct {
	Hostname *string `json:"hostname,omitempty"`
	Secret   *string `json:"secret,omitempty"`
}

type ConfigSpec struct {
	ClusterCADomain             string         `json:"clusterCADomain"`
	DefaultAdminUser            string         `json:"defaultAdminUser"`
	DefaultAdminPassword        string         `json:"defaultAdminPassword"`
	ScimAdminUser               string         `json:"scimAdminUser"`
	ScimAdminPassword           string         `json:"scimAdminPassword"`
	ClusterName                 string         `json:"clusterName"`
	ClusterInternalAddress      string         `json:"clusterInternalAddress"`
	ClusterExternalAddress      string         `json:"clusterExternalAddress"`
	WLPClientID                 string         `json:"wlpClientID"`
	WLPClientSecret             string         `json:"wlpClientSecret"`
	AuthUniqueHosts             string         `json:"authUniqueHosts"`
	WLPClientRegistrationSecret string         `json:"wlpClientRegistrationSecret"`
	InstallType                 string         `json:"installType"`
	IsOpenshiftEnv              bool           `json:"isOpenshiftEnv"`
	OpenshiftPort               int32          `json:"openshiftPort"`
	ICPPort                     int32          `json:"icpPort"`
	FIPSEnabled                 bool           `json:"fipsEnabled"`
	ROKSEnabled                 bool           `json:"roksEnabled"`
	AuditUrl                    *string        `json:"auditUrl,omitempty"`
	AuditSecret                 *string        `json:"auditSecret,omitempty"`
	IBMCloudSaas                bool           `json:"ibmCloudSaas,omitempty"`
	OnPremMultipleDeploy        bool           `json:"onPremMultipleDeploy,omitempty"`
	SaasClientRedirectUrl       string         `json:"saasClientRedirectUrl,omitempty"`
	NONCEEnabled                bool           `json:"nonceEnabled"`
	XFrameDomain                string         `json:"xframeDomain,omitempty"`
	PreferredLogin              string         `json:"preferredLogin,omitempty"`
	DefaultLogin                string         `json:"defaultLogin,omitempty"`
	ROKSURL                     string         `json:"roksURL"`
	ROKSUserPrefix              string         `json:"roksUserPrefix"`
	EnableImpersonation         bool           `json:"enableImpersonation"`
	BootstrapUserId             string         `json:"bootstrapUserId,omitempty"`
	ProviderIssuerURL           string         `json:"providerIssuerURL,omitempty"`
	ClaimsSupported             string         `json:"claimsSupported,omitempty"`
	ClaimsMap                   string         `json:"claimsMap,omitempty"`
	ScopeClaim                  string         `json:"scopeClaim,omitempty"`
	OIDCIssuerURL               string         `json:"oidcIssuerURL"`
	AttrMappingFromConfig       bool           `json:"attrMappingFromConfig,omitempty"`
	ZenFrontDoor                bool           `json:"zenFrontDoor,omitempty"`
	Ingress                     *IngressConfig `json:"ingress,omitempty"`
<<<<<<< HEAD
	OAuth21Enabled              *bool          `json:"oauth21Enabled,omitempty"`
=======
	IamUm                       *bool          `json:"iamUm,omitempty"`
>>>>>>> 143576bd
}

type ManagedResourceStatus struct {
	ObjectName string `json:"objectName,omitempty"`
	APIVersion string `json:"apiVersion,omitempty"`
	Namespace  string `json:"namespace,omitempty"`
	Kind       string `json:"kind,omitempty"`
	Status     string `json:"status,omitempty"`
}

type ServiceStatus struct {
	ObjectName       string                  `json:"objectName,omitempty"`
	APIVersion       string                  `json:"apiVersion,omitempty"`
	Namespace        string                  `json:"namespace,omitempty"`
	Kind             string                  `json:"kind,omitempty"`
	Status           string                  `json:"status,omitempty"`
	ManagedResources []ManagedResourceStatus `json:"managedResources,omitempty"`
}

func (a *Authentication) SetService(ctx context.Context, service ServiceStatus, statusClient client.StatusClient, mu sync.Locker) (err error) {
	reqLogger := logf.FromContext(ctx)
	mu.Lock()
	defer mu.Unlock()

	updatedServiceStatus := false
	if !reflect.DeepEqual(service, a.Status.Service) {
		a.Status.Service = service
		updatedServiceStatus = true
	}

	if updatedServiceStatus {
		reqLogger.Info("Status has changed; performing update")
		err = statusClient.Status().Update(ctx, a)
	} else {
		reqLogger.Info("Status is the same; skipping update")
	}
	if err != nil {
		reqLogger.Error(err, "Attempt to update failed")
	}
	return nil
}

// AuthenticationStatus defines the observed state of Authentication
type AuthenticationStatus struct {
	Nodes      []string           `json:"nodes"`
	Service    ServiceStatus      `json:"service,omitempty"`
	Conditions []metav1.Condition `json:"conditions,omitempty"`
}

const ConditionMigrationsRunning = "MigrationsRunning"

const ConditionMigrated string = "MigrationsPerformed"
const MessageMigrationSuccess string = "All migrations completed successfully"
const MessageMigrationInProgress string = "Migrations are currently being performed; monitor progress in the IM Operator \"migration_worker\" logs"
const MessageMigrationFinished string = "Migration attempt finished"
const ReasonMigrationComplete string = "Complete"
const ReasonMigrationsInProgress string = "InProgress"
const ReasonMigrationsDone string = "Done"
const ReasonMigrationFailure string = "Failed"

// Creates a new ConditionMigrationsRunning condition for when the migration Job
// is still running.
func NewMigrationInProgressCondition() *metav1.Condition {
	return &metav1.Condition{
		Type:    ConditionMigrationsRunning,
		Status:  metav1.ConditionTrue,
		Reason:  ReasonMigrationsInProgress,
		Message: MessageMigrationInProgress,
	}
}

// Creates a new ConditionMigrationsRunning condition for when the migration Job
// has stopped running.
func NewMigrationFinishedCondition() *metav1.Condition {
	return &metav1.Condition{
		Type:    ConditionMigrationsRunning,
		Status:  metav1.ConditionFalse,
		Reason:  ReasonMigrationsDone,
		Message: MessageMigrationFinished,
	}
}

// Creates a new ConditionMigrated condition for when the migration Job has
// succeeded.
func NewMigrationCompleteCondition() *metav1.Condition {
	return &metav1.Condition{
		Type:    ConditionMigrated,
		Status:  metav1.ConditionTrue,
		Reason:  ReasonMigrationComplete,
		Message: MessageMigrationSuccess,
	}
}

// Creates a new ConditionMigrated condition for when the migration Job has yet
// to run at all; should not be set unless the previous status is
// `metav1.ConditionTrue`.
func NewMigrationYetToBeCompleteCondition() *metav1.Condition {
	message := "The \"ibm-im-db-migration\" Job is not yet complete"
	return &metav1.Condition{
		Type:    ConditionMigrated,
		Status:  metav1.ConditionFalse,
		Reason:  ReasonMigrationsInProgress,
		Message: message,
	}
}

// Creates a new ConditionMigrated condition for when the migration Job fails.
func NewMigrationFailureCondition() *metav1.Condition {
	message := "Migration failed; review the \"ibm-im-db-migrator\" Job logs for more information"
	return &metav1.Condition{
		Type:    ConditionMigrated,
		Status:  metav1.ConditionFalse,
		Reason:  ReasonMigrationFailure,
		Message: message,
	}
}

//+kubebuilder:object:root=true
//+kubebuilder:subresource:status
//+kubebuilder:resource:path=authentications,scope=Namespaced

// Authentication is the Schema for the authentications API
type Authentication struct {
	metav1.TypeMeta   `json:",inline"`
	metav1.ObjectMeta `json:"metadata,omitempty"`

	// +kubebuilder:pruning:PreserveUnknownFields
	Spec AuthenticationSpec `json:"spec,omitempty"`
	// +kubebuilder:pruning:PreserveUnknownFields
	Status AuthenticationStatus `json:"status,omitempty"`
}

//+kubebuilder:object:root=true

// AuthenticationList contains a list of Authentication
type AuthenticationList struct {
	metav1.TypeMeta `json:",inline"`
	metav1.ListMeta `json:"metadata,omitempty"`
	Items           []Authentication `json:"items"`
}

const AnnotationAuthMigrationComplete string = "authentication.operator.ibm.com/migration-complete"
const AnnotationAuthRetainMigrationArtifacts string = "authentication.operator.ibm.com/retain-migration-artifacts"
const AnnotationAuthDBSchemaVersion string = "authentication.operator.ibm.com/db-schema-version"

func (a *Authentication) HasBeenMigrated() bool {
	return meta.IsStatusConditionPresentAndEqual(a.Status.Conditions, ConditionMigrated, metav1.ConditionTrue)
}

func (a *Authentication) HasNotBeenMigrated() bool {
	return !a.HasBeenMigrated()
}

func (a *Authentication) IsRetainingArtifacts() bool {
	annotations := a.GetAnnotations()
	if value, ok := annotations[AnnotationAuthRetainMigrationArtifacts]; !ok || value == "true" {
		return true
	}
	return false
}

func (a *Authentication) IsNotRetainingArtifacts() bool {
	return !a.IsRetainingArtifacts()
}

func (a *Authentication) HasDBSchemaVersion() bool {
	annotations := a.GetAnnotations()
	if _, ok := annotations[AnnotationAuthDBSchemaVersion]; ok {
		return true
	}
	return false
}

func (a *Authentication) HasNoDBSchemaVersion() bool {
	return !a.HasDBSchemaVersion()
}

func (a *Authentication) HasCustomIngressHostname() bool {
	return a.Spec.Config.Ingress != nil && a.Spec.Config.Ingress.Hostname != nil && *a.Spec.Config.Ingress.Hostname != ""
}

func (a *Authentication) HasCustomIngressCertificate() bool {
	return a.Spec.Config.Ingress != nil && a.Spec.Config.Ingress.Secret != nil && *a.Spec.Config.Ingress.Secret != ""
}

func (a *Authentication) HasCustomIngress() bool {
	return a.HasCustomIngressHostname() || a.HasCustomIngressCertificate()
}

func (a *Authentication) GetDBSchemaVersion() string {
	annotations := a.GetAnnotations()
	if version, ok := annotations[AnnotationAuthDBSchemaVersion]; ok {
		return version
	}
	return ""
}

func (s ServiceStatus) IsReady() bool {
	return s.Status == "Ready"
}

func (s ServiceStatus) GVKReady(gvk schema.GroupVersionKind) bool {
	apiVersion, kind := gvk.ToAPIVersionAndKind()
	var found, ready int
	for _, resource := range s.ManagedResources {
		if resource.APIVersion != apiVersion || resource.Kind != kind {
			continue
		}
		found++
		if resource.Status != "Ready" {
			return false
		}
		ready++
	}
	return found > 0 && found == ready
}

func (s ServiceStatus) DeploymentsReady() bool {
	gvk := appsv1.SchemeGroupVersion.WithKind("Deployment")
	return s.GVKReady(gvk)
}

func (s ServiceStatus) ServicesReady() bool {
	gvk := corev1.SchemeGroupVersion.WithKind("Service")
	return s.GVKReady(gvk)
}

func init() {
	SchemeBuilder.Register(&Authentication{}, &AuthenticationList{})
	ODLMEnabledSchemeBuilder.Register(&Authentication{}, &AuthenticationList{})
}<|MERGE_RESOLUTION|>--- conflicted
+++ resolved
@@ -159,11 +159,8 @@
 	AttrMappingFromConfig       bool           `json:"attrMappingFromConfig,omitempty"`
 	ZenFrontDoor                bool           `json:"zenFrontDoor,omitempty"`
 	Ingress                     *IngressConfig `json:"ingress,omitempty"`
-<<<<<<< HEAD
 	OAuth21Enabled              *bool          `json:"oauth21Enabled,omitempty"`
-=======
 	IamUm                       *bool          `json:"iamUm,omitempty"`
->>>>>>> 143576bd
 }
 
 type ManagedResourceStatus struct {
