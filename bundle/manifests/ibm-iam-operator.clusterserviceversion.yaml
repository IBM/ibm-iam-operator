apiVersion: operators.coreos.com/v1alpha1
kind: ClusterServiceVersion
metadata:
  annotations:
    alm-examples: |-
      [
        {
          "apiVersion": "operator.ibm.com/v1alpha1",
          "kind": "Authentication",
          "metadata": {
            "labels": {
              "app.kubernetes.io/instance": "ibm-iam-operator",
              "app.kubernetes.io/managed-by": "ibm-iam-operator",
              "app.kubernetes.io/name": "ibm-iam-operator"
            },
            "name": "example-authentication"
          },
          "spec": {
            "auditService": {
              "imageName": "auditService no longer used - ignore",
              "imageRegistry": "auditService no longer used - ignore",
              "imageTag": "auditService no longer used - ignore"
            },
            "authService": {
              "imageName": "icp-platform-auth",
              "imageRegistry": "icr.io/cpopen/cpfs",
              "imageTag": "4.11.0",
              "ldapsCACert": "platform-auth-ldaps-ca-cert",
              "resources": {
                "limits": {
                  "cpu": "1000m",
                  "ephemeral-storage": "650Mi",
                  "memory": "1Gi"
                },
                "requests": {
                  "cpu": "100m",
                  "ephemeral-storage": "400Mi",
                  "memory": "350Mi"
                }
              },
              "routerCertSecret": "saml-auth-secret"
            },
            "clientRegistration": {
              "imageName": "im-initcontainer",
              "imageRegistry": "icr.io/cpopen/cpfs",
              "imageTag": "4.11.0",
              "resources": {
                "limits": {
                  "cpu": "1000m",
                  "memory": "1Gi"
                },
                "requests": {
                  "cpu": "100m",
                  "ephemeral-storage": "158Mi",
                  "memory": "128Mi"
                }
              }
            },
            "config": {
              "authUniqueHosts": "internal-ip1 internal-ip2 mycluster.icp",
              "bootstrapUserId": "kubeadmin",
              "claimsMap": "name=\"givenName\" family_name=\"givenName\" given_name=\"givenName\" preferred_username=\"displayName\" display_name=\"displayName\"",
              "claimsSupported": "name,family_name,display_name,given_name,preferred_username",
              "clusterCADomain": "mycluster.icp",
              "clusterExternalAddress": "10.0.0.1",
              "clusterInternalAddress": "10.0.0.1",
              "clusterName": "mycluster",
              "defaultAdminPassword": "password",
              "defaultAdminUser": "cpadmin",
              "defaultLogin": "",
              "enableImpersonation": false,
              "fipsEnabled": true,
              "ibmCloudSaas": false,
              "icpPort": 8443,
              "installType": "fresh",
              "isOpenshiftEnv": true,
              "nonceEnabled": true,
              "oidcIssuerURL": "https://127.0.0.1:443/idauth/oidc/endpoint/OP",
              "openshiftPort": 443,
              "preferredLogin": "",
              "providerIssuerURL": "",
              "roksEnabled": true,
              "roksURL": "https://roks.domain.name:443",
              "roksUserPrefix": "changeme",
              "saasClientRedirectUrl": "",
              "scimAdminPassword": "scimpassword",
              "scimAdminUser": "scimadmin",
              "scopeClaim": "profile=\"name,family_name,display_name,given_name,preferred_username\"",
              "wlpClientID": "4444be3a738841016ab76d71b650e836",
              "wlpClientRegistrationSecret": "f1362ca4d20b8389af2d1ea68042c9af",
              "wlpClientSecret": "aa73bf39752053bf723d1143fb4cf8a2",
              "xframeDomain": "",
              "zenFrontDoor": false
            },
            "identityManager": {
              "imageName": "icp-identity-manager",
              "imageRegistry": "icr.io/cpopen/cpfs",
              "imageTag": "4.11.0",
              "masterNodesList": "10.0.0.1",
              "resources": {
                "limits": {
                  "cpu": "1000m",
                  "ephemeral-storage": "550Mi",
                  "memory": "1Gi"
                },
                "requests": {
                  "cpu": "50m",
                  "ephemeral-storage": "300Mi",
                  "memory": "150Mi"
                }
              }
            },
            "identityProvider": {
              "imageName": "icp-identity-provider",
              "imageRegistry": "icr.io/cpopen/cpfs",
              "imageTag": "4.11.0",
              "resources": {
                "limits": {
                  "cpu": "1000m",
                  "ephemeral-storage": "550Mi",
                  "memory": "1Gi"
                },
                "requests": {
                  "cpu": "50m",
                  "ephemeral-storage": "300Mi",
                  "memory": "150Mi"
                }
              }
            },
            "initMongodb": {
              "imageName": "im-initcontainer",
              "imageRegistry": "icr.io/cpopen/cpfs",
              "imageTag": "4.11.0",
              "resources": {
                "limits": {
                  "cpu": "100m",
                  "memory": "128Mi"
                },
                "requests": {
                  "cpu": "100m",
                  "ephemeral-storage": "178Mi",
                  "memory": "128Mi"
                }
              }
            },
            "operatorVersion": "0.14.1",
            "replicas": 1
          }
        }
      ]
    capabilities: Basic Install
    categories: Security
    certified: "false"
<<<<<<< HEAD
    containerImage: icr.io/cpopen/ibm-iam-operator:4.10.0
    createdAt: "2025-02-20T00:03:25Z"
    description: The IAM operator provides a simple Kubernetes CRD-Based API to manage the lifecycle of IAM services. With this operator, you can simply deploy and upgrade the IAM services
    features.operators.openshift.io/disconnected: "true"
    features.operators.openshift.io/fips-compliant: "true"
    features.operators.openshift.io/proxy-aware: "false"
    features.operators.openshift.io/tls-profiles: "false"
    features.operators.openshift.io/token-auth-aws: "false"
    features.operators.openshift.io/token-auth-azure: "false"
    features.operators.openshift.io/token-auth-gcp: "false"
    olm.skipRange: <4.10.0
=======
    containerImage: icr.io/cpopen/ibm-iam-operator:4.11.0
    createdAt: "2025-02-06T15:48:19Z"
    description: The IAM operator provides a simple Kubernetes CRD-Based API to manage the lifecycle of IAM services. With this operator, you can simply deploy and upgrade the IAM services
    olm.skipRange: <4.11.0
>>>>>>> 66fca4ec
    operators.operatorframework.io/builder: operator-sdk-v1.37.0
    operators.operatorframework.io/project_layout: go.kubebuilder.io/v3
    repository: https://github.com/IBM/ibm-iam-operator
    support: IBM
  labels:
    operatorframework.io/arch.amd64: supported
    operatorframework.io/arch.ppc64le: supported
    operatorframework.io/arch.s390x: supported
    operatorframework.io/os.linux: supported
  name: ibm-iam-operator.v4.11.0
  namespace: placeholder
spec:
  apiservicedefinitions: {}
  customresourcedefinitions:
    owned:
      - description: Authentication is the Schema for the authentications API
        displayName: Authentication
        kind: Authentication
        name: authentications.operator.ibm.com
        version: v1alpha1
      - description: Client is the Schema for the clients API
        displayName: Client
        kind: Client
        name: clients.oidc.security.ibm.com
        version: v1
  description: |-
    The `ibm-iam-operator` installs the IBM Cloud Platform Common Services Identity and access management (IAM) service.

    **Important:** Do not install this operator directly. Install this operator only by using the IBM Common Service Operator. For more information about installing this operator and other Common Services operators, see [Installer documentation](http://ibm.biz/cpcs_opinstall). Additionally, you can exit this panel and navigate to the IBM Common Services tile in OperatorHub to learn more about the operator. If you are using the operator as part of an IBM Cloud Pak, see the documentation for that IBM Cloud Pak to learn more about how to install and use the operator service. For more information about IBM Cloud Paks, see [IBM Cloud Paks that use Common Services](http://ibm.biz/cpcs_cloudpaks).

    You can use the `ibm-iam-operator` to install the authentication and authorization services for the IBM Cloud Platform Common Services.

    With these services, you can configure security for IBM Cloud Platform Common Services, IBM Certified Containers (IBM products), or IBM Cloud Paks that are installed.

    For more information about the available IBM Cloud Platform Common Services, see the [IBM Knowledge Center](http://ibm.biz/cpcsdocs).

    ## Supported platforms

     - Red Hat OpenShift Container Platform 4.3 or newer installed on one of the following platforms:

        - Linux x86_64
        - Linux on Power (ppc64le)
        - Linux on IBM Z and LinuxONE

    ## Prerequisites

    Before you install this operator, you need to first install the operator dependencies and prerequisites:

    - For the list of operator dependencies, see the IBM Knowledge Center [Common Services dependencies documentation](http://ibm.biz/cpcs_opdependencies).

    - For the list of prerequisites for installing the operator, see the IBM Knowledge Center [Preparing to install services documentation](http://ibm.biz/cpcs_opinstprereq).

    ## Documentation

    To install the operator by using the IBM Common Services Operator, follow the installation and configuration instructions that are in the IBM Knowledge Center.

    - If you are using the operator as part of an IBM Cloud Pak, see the documentation for that IBM Cloud Pak [IBM Cloud Paks that use Common Services](http://ibm.biz/cpcs_cloudpaks).
    - If you are using the operator with an IBM Containerized Software, see the IBM Cloud Platform Common Services Knowledge Center [Installer documentation](http://ibm.biz/cpcs_opinstall).
  displayName: IBM IM Operator
  icon:
    - base64data: iVBORw0KGgoAAAANSUhEUgAAAK8AAACvCAMAAAC8TH5HAAAABGdBTUEAALGPC/xhBQAAAAFzUkdCAK7OHOkAAAB1UExURQAAAJGS77CC4pCS75yM64uV8pSQ7puA85OV87OB4auF5Hyd+H2c936b9n6b94Ca9n+b9n+b9n+b9qOJ56SI55yM6qSI536b96aH5q2D45mN64OZ9ZWQ7oyU8XWg+6uG5oqg/p6L6m+k/ZuY+3mr/6qQ9LqM80D8C0oAAAAbdFJOUwA67R4KKxMBBP6ak6vZgVtJxG5ot+hQ7YDVkwC2C58AAAuSSURBVHja7ZyJerK8EoCDCSTKjoiIS13of/+XeGYm4NLKrvj1OYxt7aa8TiazJZGxSSaZZJJJJvmcSCn/Eq7Cz79DLJk0rb+kXdM9nz0m/4p2mZufz3lAZvEn1HsGye2J9128h7/Gezj8Nd7D3+I9/xu8SjWHrS76bfN8A+NsYxjowCvbPN+QSGB6kWi6QHteyQLPfx+wYsH2eHSthgu05lXMy/PceRcwxtnjdnts4mjLq5hBceVdcVsya71FMeov0JIXMuQwR+DoXX5EMgf0uz2GrDYbb8mrmE+4Z/NdvDCApN+jX3uFdrySqfW70wzFbFLwWtVNkXa8ONlIvfx9Dk0xSyvYq0NpxasYJ9o8emcUVCw6EjGvuUpLXgfVm9cP1fAZp1yyCKeGBf8pB96g9jUZ57c6s1vIIAUfjXqY9eFg1yiuKJnOECzeW+TJm0+rxRGGWfcP7/dld8bZwqcp/dJqIs9hrJIJ/JD2abV5j1StfJn1/pofo/Kx0ae1KfAO7/Vld7anfVpf28M5kKPDc9kYLRW4RDhIwYV/PozVUAF39Qre3BmrvsM04nisjHHyJlUjZEOefuBj8UIA81zHfGJ84BYeHAP9LKseP1r5LNnvOlHeXJgqRZbUPzT97PHvBVb48VCX09W54du2u3ZJwjD0It/gqmCue/yoolm4b7tQjmohh7cGAWzHC8x/qOFOZmBG4bbERDkQrVYyiGP7iPwPLGrgsAofYbePonEJ2CHxAuvjxEjLvfUj7J1BaP0irY3i888SA63l3alWgwKjbXueZztOSBoucOE33huIZdsWHChXRds72O069PyHhSEBDiOynbAEBiGreCGJKoa5zT8GVBzt4QNgXc+wbq4YvW+hSMkDYNa4EYihWqlYtmouSsYTo4XvgWezHKDcI+7xuPbMMp7JH0GEfhZGRMDIG5FRtLG1IGCNvTp/d9nFZhMx/DXYH/cgSBv6SscM+Tyf0P450Lw+iCmbOGAMonOeO/XlMyTjgAsfmWAN9Y53RFy0hDAovXBDSBFBVAIHDdUJ2lre3J6AVG9Hcln5NQyKCUcrd390g5/BtjpNR2KNGwTVpRDSmk6et6jwCv0ScVhpxopxl3DBIjzVjrYk5gVuEPAaw7UP+aFV+0ex5Aq8y/hTYhiE/UXjhibrlBUisUm8hmHwqujuH3IqQLA/0dT+Af8Q34hT8du3QXlR4nrdkxhJ0554nwAXhpvj+hLUo2u/zWoJM1aXy70ZP8e97APWJ+WGbN1AXNP8tedAasM96PLu4Ik2jhpHZLkqgdGM5TNjuKzNnhkiUmneH8CSCe9wpXV429HDlCu7GcV9JwemWoEbWr3rGZx2iMs5F4+T3S1p89DoYGvkUeLCKC67m+uBsVwVuGpI+QVohGtZ6rHrU+Cu/UaP/ps4KY3iWhlipwNwd4Arh1WLCIy4lpA/2yiF4XZ9ehgMuaRgt7r6FMWiC9DuL64YWtyCrQKuEOLe1iJsG+eO2W8eo+POdrvVtdULrgG0Dbg76xW1uCDcm5GCguzDAeNlz0qPqgfzGunJeAl4aOug6KYQ7l2WhI7DZEMqZ7L5a1uBZWTQF3/QVHvmUosOBX0ZVkbfkgNtDYCbDcDVsIKbQYCJBCY/gak7FHQh+bqiX7LwsnuYfr1gqUTCUsPWgsWdF1H2I1/ZoYBMSLs3o3/blyke+FRiEPE9c1Huq9dpV60GWQNmvybSIrCnee0SGIlDJzJfVzwrttTq7bfkUNCSzV71a19pScNOGHrmi9pWV/Uue6lXYpEcBFfgslSOPG0MBTASc/YK3455PEqvyYY5r0G4AeH6gWHqSCyVxQ2s9ksJw9B/ATBYVUy8fdRL6ZhhlPo1HpIyHelM38OmCuA6oWvzwTah69DTbiW6qxdMCdPdAIGLbrC8lyIimxHRgrhQcA+cdoqluxXc0u7qhcTGNBAYeKkB9CTASfJjVuTo7mvoRsO676Ci+LRanVbd91YgLggp2GI1/kpRq7MAXnuDjBhC8Qpkl3UepwIXgblseDQq2XBcUK8bru0hGgbni7ynzrMNs1xOuJDmNQMAsfAI2B0CjOaAvKuuK2aES8C8XU8Sn98H9SKw12/SwfwVzNyArOLOL1lxEpO37/lKFujlpW3UfTSZwpxaQCkXb+JVd3OAAg1xrQ4vFGzC0MDrbuvLSGtRiSVYuonjeNU5MxMWAVudZzct1azdLmUXzGZLV7BCySxG6Zrq4MsFXqv79A7WiLu1OwwLFgElr7VA3LQjLtZnCCx7+KNo7a4BuG3lhRmKWXQ0LME40Gbxsqt6BQH3arExZ+viCl67Ib1rGHFLQPIQL7JFnHTjRfUCb68whR1mXM3dttpjcWvIAS6uNCRxlmVxxypeCVJw3wjl0/LzmrfaVG4kBgFT6ge57wJ4M7OTfmlNS4j+McpB4G2rTfBGkhAwp2UcWfB2cw/FFogBKQvxrhtTLMnMZYJiFG4eeLM0zVLRg3dIzmJvAbfRgiXjS81rXfeBLIE3TTuVQneZeH8Fb4HXFQ0rcGKJcsNFXsRdduYdViSQBQNy0LCilaSIu+R3TeqP8KKLQAXXzjgw3hR5l3erFvoldOOVr9Cv5eK6v1tzXch0UZfLNGEPvGQi3fU7tMi1m45PgCtb4Nin974Lftmd9yUtJZ94q/NgUG9KvA9rWOjgwKATMTqv3mpcbcDgQxaLRbpYyp+89/5tLMF98GTAVZsP4LfpAuXRYnALBwof+0AxejR0EVVpO4ARbvpz96D1GV7FvNoJB4lNDLiQOKofIQSTicQcnzeq5ZUsxTpi8ctQJeVrJmNj8wbEWxHhYNxjXff8UiT1vww1Oq9R59Dgz1gGb5Kff5a62jA/4tD222Ml75J4zd+8uglmfcQB76s2nktsM2w2z8p2yamWG90eTNrd9ly/ALnAtlP8LO5a1FdSo9sv7h3cVvGqGHkXT9Sr+3ZcjO4faNNYUMErkHf2tIeuqBNhjc0bHXEDoVHBa20qeRm1liw1Mq9H29z68Ard+hs7f0BzWD/3S8g7q+TV3RohR8VVLqq34pgR2G8NL9O8alx3Rrvy7Cr3q2LkXTyPClrBY55JgPqCthFGVbxsgbxxRd2jxKCGTS/zpelW0beD8pB4NxVhVw7t2HSvj0m9lfUx5A/zzWw2q0yPHzYHjWEOuDXvWLnhAtL1Gah3XrWsImkL/WjAkoX7au+r00bQ7my+qFr4ekETpFvyUGsOKOAgZrNNZaE2InCx9XF/qVmFQwNGBVevs42n31K9+5oqFxw0GURc22UayXjBenHrY1Z7UJ/FpOCkRsFjWe+SNsLuef2xCm0QMfvwe60pxnGf5v7iNTR/xWZWb8GjWcOFgBtK3FLBM+uTCpatd5aigue1Pngs4yVcp8VphmT+YYuQGIhxm/Fu37w+j0mPBk4+BIy4ett8q52lGJTneJsbHwHGwx/FQYp2Q6wtogCWH8DNLtdt0S1Pi6RICx8JG1nFCluOV9yWLgrrjAI4HfVQNtYu5emw9ri0EyZGWpCNORYxvVuAGZeHgLIuEVZB5UnAqGLryfsLvDx31Gfa6czSSW+D7XRFVZgEyizlRfEm3yJFSaiM+HQ5Ee5ll3SNVgCczkvi+SJ5c+PMMtIV0BLu6RL32P8Lry8pcVHJcZoYlniDcCNJ49Xp+/uk5QK20PP0kLWYP8qsg2zuvl/VyAlQS1bQ7SnjfQ814O7WeF4jX/P/5l//fT2V77svePeNd/gFNam/FN/eZPd9io0B/ojOwMWVsA8/wO1RZvc/nOgTbqfi7okAfDbUe+KDjcVsPq9X81eJPK/g/So476kfWUG1S6vjmcIqYpGkGwT7r4t8FfffdIP7ajmdNlnC2Qto2fWNtixjudRr4a+VLF0uTa4vJF8XKuXbg/Hr33TjffKn3gp/kkkmmWSSSSaZZJJJJplkkkkmmWSS/yf5H6HANgUotAMHAAAAAElFTkSuQmCC
      mediatype: image/png
  install:
    spec:
      clusterPermissions:
        - rules:
            - apiGroups:
                - rbac.authorization.k8s.io
              resources:
                - clusterroles
                - clusterrolebindings
              verbs:
                - create
            - apiGroups:
                - user.openshift.io
              resources:
                - users
                - groups
                - identities
              verbs:
                - get
                - list
          serviceAccountName: ibm-iam-operator
      deployments:
        - label:
            app.kubernetes.io/instance: ibm-iam-operator
            app.kubernetes.io/managed-by: ibm-iam-operator
            app.kubernetes.io/name: ibm-iam-operator
            productName: IBM_Cloud_Platform_Common_Services
          name: ibm-iam-operator
          spec:
            replicas: 1
            selector:
              matchLabels:
                name: ibm-iam-operator
            strategy: {}
            template:
              metadata:
                annotations:
                  productID: 068a62892a1e4db39641342e592daa25
                  productMetric: FREE
                  productName: IBM Cloud Platform Common Services
                labels:
                  app.kubernetes.io/instance: ibm-iam-operator
                  app.kubernetes.io/managed-by: ibm-iam-operator
                  app.kubernetes.io/name: ibm-iam-operator
                  intent: projected
                  name: ibm-iam-operator
                  productName: IBM_Cloud_Platform_Common_Services
              spec:
                affinity:
                  nodeAffinity:
                    requiredDuringSchedulingIgnoredDuringExecution:
                      nodeSelectorTerms:
                        - matchExpressions:
                            - key: kubernetes.io/arch
                              operator: In
                              values:
                                - amd64
                                - ppc64le
                                - s390x
                containers:
                  - command:
                      - ibm-iam-operator
                    env:
                      - name: WATCH_NAMESPACE
                        valueFrom:
                          configMapKeyRef:
                            name: namespace-scope
                            key: namespaces
                      - name: POD_NAME
                        valueFrom:
                          fieldRef:
                            fieldPath: metadata.name
                      - name: POD_NAMESPACE
                        valueFrom:
                          fieldRef:
                            fieldPath: metadata.namespace
                      - name: OPERATOR_NAME
                        value: ibm-iam-operator
                      - name: ROUTE_HTTP_PORT
                      - name: ROUTE_HTTPS_PORT
                      - name: cluster_name
                      - name: ICP_PLATFORM_AUTH_IMAGE
                        value: icr.io/cpopen/cpfs/icp-platform-auth:4.11.0
                      - name: ICP_IDENTITY_PROVIDER_IMAGE
                        value: icr.io/cpopen/cpfs/icp-identity-provider:4.11.0
                      - name: ICP_IDENTITY_MANAGER_IMAGE
                        value: icr.io/cpopen/cpfs/icp-identity-manager:4.11.0
                      - name: IM_INITCONTAINER_IMAGE
                        value: icr.io/cpopen/cpfs/im-initcontainer:4.11.0
                    image: icr.io/cpopen/ibm-iam-operator:4.11.0
                    imagePullPolicy: IfNotPresent
                    name: ibm-iam-operator
                    resources:
                      limits:
                        cpu: 25m
                        memory: 320Mi
                      requests:
                        cpu: 20m
                        ephemeral-storage: 256Mi
                        memory: 80Mi
                    securityContext:
                      allowPrivilegeEscalation: false
                      capabilities:
                        drop:
                          - ALL
                      privileged: false
                      readOnlyRootFilesystem: true
                      seccompProfile:
                        type: RuntimeDefault
                securityContext:
                  seccompProfile:
                    type: RuntimeDefault
                serviceAccountName: ibm-iam-operator
      permissions:
        - rules:
            - apiGroups:
                - route.openshift.io
              resources:
                - routes
              verbs:
                - get
                - list
                - watch
                - create
                - delete
                - update
                - patch
            - apiGroups:
                - route.openshift.io
              resources:
                - routes/custom-host
              verbs:
                - create
            - apiGroups:
                - route.openshift.io
              resources:
                - routes/status
              verbs:
                - get
                - list
                - watch
            - apiGroups:
                - ""
              resources:
                - pods
                - services
                - services/finalizers
                - endpoints
                - persistentvolumeclaims
                - events
                - configmaps
                - secrets
              verbs:
                - create
                - delete
                - get
                - list
                - patch
                - update
                - watch
            - apiGroups:
                - apps
              resources:
                - deployments
                - daemonsets
                - replicasets
                - statefulsets
              verbs:
                - create
                - delete
                - get
                - list
                - patch
                - update
                - watch
            - apiGroups:
                - oidc.security.ibm.com
              resources:
                - clients
                - clients/finalizers
                - clients/status
              verbs:
                - create
                - delete
                - get
                - list
                - patch
                - update
                - watch
            - apiGroups:
                - monitoring.coreos.com
              resources:
                - servicemonitors
              verbs:
                - get
                - create
            - apiGroups:
                - apps
              resourceNames:
                - ibm-iam-operator
              resources:
                - deployments/finalizers
              verbs:
                - update
            - apiGroups:
                - ""
              resources:
                - pods
              verbs:
                - get
            - apiGroups:
                - apps
              resources:
                - replicasets
                - deployments
              verbs:
                - get
            - apiGroups:
                - operator.ibm.com
              resources:
                - authentications
              verbs:
                - create
                - delete
                - get
                - list
                - patch
                - update
                - watch
            - apiGroups:
                - operator.ibm.com
              resources:
                - authentications/finalizers
              verbs:
                - update
                - patch
            - apiGroups:
                - operator.ibm.com
              resources:
                - authentications/status
              verbs:
                - get
                - patch
                - update
            - apiGroups:
                - operator.ibm.com
              resources:
                - commonservices
              verbs:
                - get
                - list
                - create
            - apiGroups:
                - operator.ibm.com
              resources:
                - operandrequests
                - operandbindinfos
              verbs:
                - create
                - get
                - list
                - patch
                - watch
                - update
                - delete
            - apiGroups:
                - operator.ibm.com
              resources:
                - operandrequests/status
                - operandbindinfos/status
              verbs:
                - watch
                - get
                - list
            - apiGroups:
                - cert-manager.io
              resources:
                - certificates
                - certificaterequests
                - orders
                - challenges
                - issuers
              verbs:
                - create
                - delete
                - get
                - list
                - patch
                - update
                - watch
            - apiGroups:
                - certmanager.k8s.io
              resources:
                - certificates
              verbs:
                - delete
                - get
                - list
                - watch
            - apiGroups:
                - networking.k8s.io
              resources:
                - ingresses
              verbs:
                - create
                - delete
                - get
                - list
                - patch
                - update
                - watch
            - apiGroups:
                - batch
              resources:
                - jobs
              verbs:
                - create
                - delete
                - get
                - list
                - patch
                - update
                - watch
            - apiGroups:
                - ""
              resources:
                - serviceaccounts
              verbs:
                - create
                - get
                - list
                - patch
                - update
                - watch
            - apiGroups:
                - rbac.authorization.k8s.io
              resources:
                - roles
                - rolebindings
              verbs:
                - create
            - apiGroups:
                - zen.cpd.ibm.com
              resources:
                - zenextensions
              verbs:
                - create
                - delete
                - get
                - list
                - patch
                - update
                - watch
          serviceAccountName: ibm-iam-operator
    strategy: deployment
  installModes:
    - supported: true
      type: OwnNamespace
    - supported: true
      type: SingleNamespace
    - supported: true
      type: MultiNamespace
    - supported: true
      type: AllNamespaces
  keywords:
    - IBM
    - Cloud
  maintainers:
    - email: support@ibm.com
      name: IBM Support
  maturity: stable
  provider:
    name: IBM
  version: 4.11.0
  relatedImages:
    - image: icr.io/cpopen/ibm-iam-operator:4.11.0
      name: IBM_IAM_OPERATOR_IMAGE
    - image: icr.io/cpopen/cpfs/icp-platform-auth:4.11.0
      name: ICP_PLATFORM_AUTH_IMAGE
    - image: icr.io/cpopen/cpfs/icp-identity-provider:4.11.0
      name: ICP_IDENTITY_PROVIDER_IMAGE
    - image: icr.io/cpopen/cpfs/icp-identity-manager:4.11.0
      name: ICP_IDENTITY_MANAGER_IMAGE
    - image: icr.io/cpopen/cpfs/im-initcontainer:4.11.0
      name: IM_INITCONTAINER_IMAGE
    - image: icr.io/cpopen/cpfs/iam-custom-hostname:4.11.0
      name: IAM_CUSTOM_HOSTNAME_IMAGE<|MERGE_RESOLUTION|>--- conflicted
+++ resolved
@@ -151,8 +151,7 @@
     capabilities: Basic Install
     categories: Security
     certified: "false"
-<<<<<<< HEAD
-    containerImage: icr.io/cpopen/ibm-iam-operator:4.10.0
+    containerImage: icr.io/cpopen/ibm-iam-operator:4.11.0
     createdAt: "2025-02-20T00:03:25Z"
     description: The IAM operator provides a simple Kubernetes CRD-Based API to manage the lifecycle of IAM services. With this operator, you can simply deploy and upgrade the IAM services
     features.operators.openshift.io/disconnected: "true"
@@ -162,13 +161,7 @@
     features.operators.openshift.io/token-auth-aws: "false"
     features.operators.openshift.io/token-auth-azure: "false"
     features.operators.openshift.io/token-auth-gcp: "false"
-    olm.skipRange: <4.10.0
-=======
-    containerImage: icr.io/cpopen/ibm-iam-operator:4.11.0
-    createdAt: "2025-02-06T15:48:19Z"
-    description: The IAM operator provides a simple Kubernetes CRD-Based API to manage the lifecycle of IAM services. With this operator, you can simply deploy and upgrade the IAM services
     olm.skipRange: <4.11.0
->>>>>>> 66fca4ec
     operators.operatorframework.io/builder: operator-sdk-v1.37.0
     operators.operatorframework.io/project_layout: go.kubebuilder.io/v3
     repository: https://github.com/IBM/ibm-iam-operator
