//
// Copyright 2020 IBM Corporation
//
// Licensed under the Apache License, Version 2.0 (the "License");
// you may not use this file except in compliance with the License.
// You may obtain a copy of the License at
//
// http://www.apache.org/licenses/LICENSE-2.0
//
// Unless required by applicable law or agreed to in writing, software
// distributed under the License is distributed on an "AS IS" BASIS,
// WITHOUT WARRANTIES OR CONDITIONS OF ANY KIND, either express or implied.
// See the License for the specific language governing permissions and
// limitations under the License.
//

package operator

import (
	"bytes"
	"context"
	"crypto/tls"
	"crypto/x509"
	"encoding/json"
	"fmt"
	"net/http"
	"os"
	"reflect"
	"strconv"
	"strings"
	"text/template"

	operatorv1alpha1 "github.com/IBM/ibm-iam-operator/apis/operator/v1alpha1"
	ctrlcommon "github.com/IBM/ibm-iam-operator/controllers/common"
	"github.com/opdev/subreconciler"
	routev1 "github.com/openshift/api/route/v1"
	batchv1 "k8s.io/api/batch/v1"
	corev1 "k8s.io/api/core/v1"
	k8sErrors "k8s.io/apimachinery/pkg/api/errors"
	metav1 "k8s.io/apimachinery/pkg/apis/meta/v1"
	"k8s.io/apimachinery/pkg/types"
	ctrl "sigs.k8s.io/controller-runtime"
	"sigs.k8s.io/controller-runtime/pkg/client"
	"sigs.k8s.io/controller-runtime/pkg/client/config"
	"sigs.k8s.io/controller-runtime/pkg/controller/controllerutil"
	logf "sigs.k8s.io/controller-runtime/pkg/log"
)

// getCNCFDomain returns the CNCF domain name set in the global ConfigMap, if
// present. Returns an error when the ConfigMap is not found and returns an
// empty string whenever the ConfigMap is found but the CNCF domain name is not
// set.
func getCNCFDomain(ctx context.Context, cl client.Client, authCR *operatorv1alpha1.Authentication) (domainName string, err error) {
	logger := logf.FromContext(ctx)
	cmName := ctrlcommon.GlobalConfigMapName
	cmNs := authCR.Namespace
	cm := &corev1.ConfigMap{}
	err = cl.Get(ctx, types.NamespacedName{Name: cmName, Namespace: cmNs}, cm)
	if err != nil {
		logger.Error(err, "Failed to get ConfigMap")
		return
	}
	logger.Info("Found ConfigMap", "name", cm.Name, "namespace", cm.Namespace)

	if !strings.EqualFold(cm.Data["kubernetes_cluster_type"], "cncf") {
		return "", nil
	} else if cm.Data["domain_name"] == "" {
		return "", fmt.Errorf("domain name not configured")
	}

	return cm.Data["domain_name"], nil
}

// handleIBMCloudClusterInfo creates the ibmcloud-cluster-info configmap if not created already
func (r *AuthenticationReconciler) handleIBMCloudClusterInfo(ctx context.Context, authCR *operatorv1alpha1.Authentication, observed *corev1.ConfigMap) (result *ctrl.Result, err error) {
	reqLogger := logf.FromContext(ctx).WithValues("ConfigMap.Namespace", authCR.Namespace, "ConfigMap.Name", ctrlcommon.IBMCloudClusterInfoCMName)
	generated := &corev1.ConfigMap{}
	if err = r.generateIBMCloudClusterInfoConfigMap(ctx, authCR, generated); err != nil {
		return subreconciler.RequeueWithError(err)
	}
	cmKey := types.NamespacedName{Name: ctrlcommon.IBMCloudClusterInfoCMName, Namespace: authCR.Namespace}
	if err = r.Client.Get(ctx, cmKey, observed); k8sErrors.IsNotFound(err) {
		reqLogger.Info("Create new ConfigMap")
		if err = r.Client.Create(ctx, generated); err != nil {
			reqLogger.Error(err, "Failed to create new ConfigMap")
			return subreconciler.RequeueWithDelay(defaultLowerWait)
		}
		reqLogger.Info("Successfully created ConfigMap")
		return subreconciler.RequeueWithDelay(defaultLowerWait)
	} else if err != nil {
		reqLogger.Error(err, "Failed to get the ConfigMap")
		return subreconciler.RequeueWithDelay(defaultLowerWait)
	}

	updated := false
	controllerKind := ctrlcommon.GetControllerKind(observed)
	if controllerKind == "ManagementIngress" {
		reqLogger.Info("Configmap is already created by managementingress, IM installation may not proceed further until the configmap is removed")
		return subreconciler.RequeueWithDelay(defaultLowerWait)
	} else if controllerKind != "Authentication" {
		reqLogger.Info("ConfigMap is not owned by the current Authentication or a ManagementIngress; will attempt to become controller")
		if err = controllerutil.SetControllerReference(authCR, observed, r.Client.Scheme()); err != nil {
			reqLogger.Error(err, "Could not become the controller of the ConfigMap; it may need to be removed")
			return subreconciler.RequeueWithError(err)
		}
		updated = true
	}

	if observed.Labels == nil {
		observed.Labels = map[string]string{"app": "auth-idp"}
		updated = true
	} else if observed.Labels["app"] != "auth-idp" {
		observed.Labels["app"] = "auth-idp"
		updated = true
	} else {
		reqLogger.Info("ibmcloud-cluster-info Configmap is already created by IM operator")
	}

	updateFns := []func(*corev1.ConfigMap, *corev1.ConfigMap) bool{
		updatesValuesWhen(not(observedKeyValueSetTo("cluster_address", generated.Data["cluster_address"])),
			"cluster_address",
			"cluster_address_auth",
			"cluster_endpoint"),
		updatesValuesWhen(not(observedKeySet("cluster_address_auth")), "cluster_address_auth"),
		updatesValuesWhen(not(observedKeySet(IMCrtAuthEP)), IMCrtAuthEP),
	}

	for _, update := range updateFns {
		updated = update(observed, generated) || updated
	}

	if !updated {
		return subreconciler.ContinueReconciling()
	}

	reqLogger.Info("Attempting to update ibmcloud-cluster-info")
	if err = r.Update(ctx, observed); err != nil {
		reqLogger.Error(err, "Failed to update ConfigMap")
		return subreconciler.RequeueWithError(err)
	}
	reqLogger.Info("Successfully updated ConfigMap; requeueing reconcile")

	return subreconciler.RequeueWithDelay(defaultLowerWait)
}

func (r *AuthenticationReconciler) handleConfigMaps(ctx context.Context, req ctrl.Request) (result *ctrl.Result, err error) {
	authCR := &operatorv1alpha1.Authentication{}
	if result, err = r.getLatestAuthentication(ctx, req, authCR); subreconciler.ShouldHaltOrRequeue(result, err) {
		return
	}

	// Ensure that the ibmcloud-cluster-info configmap is created
	ibmCloudClusterInfoCM := &corev1.ConfigMap{}

	var subresult *ctrl.Result
	subresult, err = r.handleIBMCloudClusterInfo(ctx, authCR, ibmCloudClusterInfoCM)
	if subreconciler.ShouldHaltOrRequeue(subresult, err) {
		return subreconciler.RequeueWithDelay(defaultLowerWait)
	}

	cmUpdaters := []*cmUpdater{
		{
			Name:     "platform-auth-idp",
			generate: generateAuthIdpConfigMap,
			update:   updatePlatformAuthIDP,
		},
		{
			Name:     "registration-json",
			generate: generateRegistrationJsonConfigMap,
			update:   updateRegistrationJSON,
			onChange: replaceOIDCClientRegistrationJob,
		},
		{
			Name:     "oauth-client-map",
			generate: generateOAuthClientConfigMap,
		},
		{
			Name:     "registration-script",
			generate: generateRegistrationScriptConfigMap,
		},
	}

	subresults := []*ctrl.Result{}
	errs := []error{}
	for _, updater := range cmUpdaters {
		subresult, err = updater.CreateOrUpdate(ctx, r.Client, authCR, ibmCloudClusterInfoCM)
		subresults = append(subresults, subresult)
		errs = append(errs, err)
	}

	return ctrlcommon.ReduceSubreconcilerResultsAndErrors(subresults, errs)
}

func updateFields(observed, update *corev1.ConfigMap, keys ...string) (updated bool) {
	for _, key := range keys {
		observedVal, ok := observed.Data[key]
		updateVal := update.Data[key]
		if !ok || observedVal != updateVal {
			observed.Data[key] = updateVal
			updated = true
		}
	}
	return
}

type matcherFunc func(*corev1.ConfigMap) bool

func observedKeySet(key string) matcherFunc {
	return func(observed *corev1.ConfigMap) bool {
		_, ok := observed.Data[key]
		return ok
	}
}

func observedKeyValueSetTo(key, value string) matcherFunc {
	return func(observed *corev1.ConfigMap) bool {
		observedValue, ok := observed.Data[key]
		if ok && value == observedValue {
			return true
		}
		return false
	}
}

func zenFrontDoorEnabled(authCR *operatorv1alpha1.Authentication) matcherFunc {
	return func(observed *corev1.ConfigMap) bool {
		return authCR.Spec.Config.ZenFrontDoor
	}
}

func not(isMatch matcherFunc) matcherFunc {
	return func(observed *corev1.ConfigMap) bool {
		return !isMatch(observed)
	}
}

func and(matchers ...matcherFunc) matcherFunc {
	return func(observed *corev1.ConfigMap) (matches bool) {
		if len(matchers) == 0 {
			return false
		}
		matches = true
		for _, isMatch := range matchers {
			if !isMatch(observed) {
				return false
			}
		}
		return
	}
}

func or(matchers ...matcherFunc) matcherFunc {
	return func(observed *corev1.ConfigMap) (matches bool) {
		matches = false
		for _, isMatch := range matchers {
			if isMatch(observed) {
				return true
			}
		}
		return
	}
}

func observedKeyValueContains(key, value string) matcherFunc {
	return func(observed *corev1.ConfigMap) bool {
		observedValue, ok := observed.Data[key]
		if ok && strings.Contains(observedValue, value) {
			return true
		}
		return false
	}
}

func updatesValuesWhen(matches matcherFunc, keys ...string) (fn func(*corev1.ConfigMap, *corev1.ConfigMap) bool) {
	return func(observed, updates *corev1.ConfigMap) bool {
		if matches(observed) {
			return updateFields(observed, updates, keys...)
		}
		return false
	}
}

func replaceOIDCClientRegistrationJob(ctx context.Context, cl client.Client, authCR *operatorv1alpha1.Authentication) (err error) {
	job := &batchv1.Job{
		ObjectMeta: metav1.ObjectMeta{
			Name:      "oidc-client-registration",
			Namespace: authCR.Namespace,
		},
	}
	if err = cl.Delete(ctx, job); k8sErrors.IsNotFound(err) {
		return nil
	}
	return
}

func updateRegistrationJSON(observed, generated *corev1.ConfigMap) (updated bool, err error) {
	observedJSON := &registrationJSONData{}
	if err = json.Unmarshal([]byte(observed.Data["platform-oidc-registration.json"]), observedJSON); err != nil {
		return
	}
	generatedJSON := &registrationJSONData{}
	if err = json.Unmarshal([]byte(generated.Data["platform-oidc-registration.json"]), generatedJSON); err != nil {
		return
	}
	if !reflect.DeepEqual(generatedJSON, observedJSON) {
		var newJSON []byte
		if newJSON, err = json.MarshalIndent(generatedJSON, "", "  "); err != nil {
			return
		}

		observed.Data["platform-oidc-registration.json"] = string(newJSON[:])
		updated = true
	}
	if !reflect.DeepEqual(generated.GetOwnerReferences(), observed.GetOwnerReferences()) {
		observed.OwnerReferences = generated.GetOwnerReferences()
		updated = true
	}
	return
}

type cmUpdater struct {
	Name     string
	generate func(context.Context, client.Client, *operatorv1alpha1.Authentication, *corev1.ConfigMap, *corev1.ConfigMap) error
	update   func(*corev1.ConfigMap, *corev1.ConfigMap) (bool, error)
	onChange func(context.Context, client.Client, *operatorv1alpha1.Authentication) error
}

func (u *cmUpdater) CreateOrUpdate(ctx context.Context, cl client.Client, authCR *operatorv1alpha1.Authentication, ibmcloudClusterInfo *corev1.ConfigMap) (result *ctrl.Result, err error) {
	reqLogger := logf.FromContext(ctx).WithValues("ConfigMap.Namespace", authCR.Namespace, "ConfigMap.Name", u.Name)
	observed := &corev1.ConfigMap{}
	generated := &corev1.ConfigMap{}
	if err = u.generate(ctx, cl, authCR, ibmcloudClusterInfo, generated); err != nil {
		return subreconciler.RequeueWithError(err)
	}
	cmKey := types.NamespacedName{Name: u.Name, Namespace: authCR.Namespace}
	if err = cl.Get(ctx, cmKey, observed); k8sErrors.IsNotFound(err) {
		if err := cl.Create(ctx, generated); k8sErrors.IsAlreadyExists(err) {
			reqLogger.Info("ConfigMap was found while creating")
			return subreconciler.RequeueWithDelay(defaultLowerWait)
		} else if err != nil {
			reqLogger.Info("ConfigMap could not be created for an unexpected reason", "msg", err.Error())
			return subreconciler.RequeueWithDelay(defaultLowerWait)
		}
		reqLogger.Info("ConfigMap created")
		if u.onChange == nil {
			return subreconciler.RequeueWithDelay(defaultLowerWait)
		}

		if err = u.onChange(ctx, cl, authCR); err != nil {
			reqLogger.Info("Error occurred while performing post-update work", "reason", err.Error())
		}
		return subreconciler.RequeueWithDelay(defaultLowerWait)
	}

	if u.update == nil {
		return subreconciler.ContinueReconciling()
	}
	updated := false
	updated, err = u.update(observed, generated)
	if err != nil {
		return subreconciler.RequeueWithError(err)
	} else if !updated {
		return subreconciler.ContinueReconciling()
	}

	if err = cl.Update(ctx, observed); err != nil {
		reqLogger.Info("Failed to update Configmap", "msg", err.Error())
		return subreconciler.RequeueWithDelay(defaultLowerWait)
	}

	reqLogger.Info("ConfigMap updated successfully")
	if u.onChange == nil {
		return subreconciler.RequeueWithDelay(defaultLowerWait)
	}

	if err = u.onChange(ctx, cl, authCR); err != nil {
		reqLogger.Info("Error occurred while performing post-update work", "reason", err.Error())
	}

	return subreconciler.RequeueWithDelay(defaultLowerWait)
}

func updatePlatformAuthIDP(observed, generated *corev1.ConfigMap) (updated bool, err error) {
	updateFns := []func(*corev1.ConfigMap, *corev1.ConfigMap) bool{
		updatesValuesWhen(observedKeyValueSetTo("OS_TOKEN_LENGTH", "45"),
			"OS_TOKEN_LENGTH"),
		updatesValuesWhen(observedKeyValueContains("IDENTITY_MGMT_URL", "127.0.0.1"),
			"IDENTITY_MGMT_URL"),
		updatesValuesWhen(
			observedKeyValueContains("BASE_OIDC_URL", "127.0.0.1"),
			"BASE_OIDC_URL"),
		updatesValuesWhen(
			observedKeyValueContains("IDENTITY_AUTH_DIRECTORY_URL", "127.0.0.1"),
			"IDENTITY_AUTH_DIRECTORY_URL"),
		updatesValuesWhen(
			observedKeyValueContains("IDENTITY_PROVIDER_URL", "127.0.0.1"),
			"IDENTITY_PROVIDER_URL"),
		updatesValuesWhen(not(observedKeySet("LDAP_RECURSIVE_SEARCH")),
			"LDAP_RECURSIVE_SEARCH"),
		updatesValuesWhen(not(observedKeySet("CLAIMS_SUPPORTED")),
			"CLAIMS_SUPPORTED",
			"CLAIMS_MAP",
			"SCOPE_CLAIM",
			"BOOTSTRAP_USERID"),
		updatesValuesWhen(not(observedKeySet("PROVIDER_ISSUER_URL")),
			"PROVIDER_ISSUER_URL"),
		updatesValuesWhen(not(observedKeySet("PREFERRED_LOGIN")),
			"PREFERRED_LOGIN"),
		updatesValuesWhen(not(observedKeyValueSetTo("DEFAULT_LOGIN", generated.Data["DEFAULT_LOGIN"])),
			"DEFAULT_LOGIN"),
		updatesValuesWhen(not(observedKeySet("DB_CONNECT_TIMEOUT")),
			"DB_CONNECT_TIMEOUT",
			"DB_IDLE_TIMEOUT",
			"DB_CONNECT_MAX_RETRIES",
			"DB_POOL_MIN_SIZE",
			"DB_POOL_MAX_SIZE",
			"SEQL_LOGGING"),
		updatesValuesWhen(not(observedKeySet("DB_SSL_MODE")),
			"DB_SSL_MODE"),
		updatesValuesWhen(not(observedKeySet("SCIM_LDAP_ATTRIBUTES_MAPPING")),
			"SCIM_LDAP_ATTRIBUTES_MAPPING",
			"SCIM_LDAP_SEARCH_SIZE_LIMIT",
			"SCIM_LDAP_SEARCH_TIME_LIMIT",
			"SCIM_ASYNC_PARALLEL_LIMIT",
			"SCIM_GET_DISPLAY_FOR_GROUP_USERS"),
		updatesValuesWhen(not(observedKeySet("SCIM_AUTH_CACHE_MAX_SIZE")),
			"SCIM_AUTH_CACHE_MAX_SIZE"),
		updatesValuesWhen(not(observedKeySet("SCIM_AUTH_CACHE_TTL_VALUE")),
			"SCIM_AUTH_CACHE_TTL_VALUE"),
		updatesValuesWhen(not(observedKeySet("AUTH_SVC_LDAP_CONFIG_TIMEOUT")),
			"AUTH_SVC_LDAP_CONFIG_TIMEOUT"),
		updatesValuesWhen(not(observedKeySet("IBM_CLOUD_SAAS")),
			"IBM_CLOUD_SAAS",
			"SAAS_CLIENT_REDIRECT_URL"),
		updatesValuesWhen(not(observedKeySet("ATTR_MAPPING_FROM_CONFIG")),
			"ATTR_MAPPING_FROM_CONFIG"),
		updatesValuesWhen(not(observedKeySet("LDAP_CTX_POOL_INITSIZE")),
			"LDAP_CTX_POOL_INITSIZE",
			"LDAP_CTX_POOL_MAXSIZE",
			"LDAP_CTX_POOL_TIMEOUT",
			"LDAP_CTX_POOL_WAITTIME",
			"LDAP_CTX_POOL_PREFERREDSIZE"),
	}

	if v, ok := generated.Data["ROKS_URL"]; ok {
		updateFns = append(updateFns, updatesValuesWhen(
			not(observedKeyValueSetTo("ROKS_URL", v)), "ROKS_URL"))
	}
	if v, ok := generated.Data["IS_OPENSHIFT_ENV"]; ok {
		updateFns = append(updateFns, updatesValuesWhen(
			not(observedKeyValueSetTo("IS_OPENSHIFT_ENV", v)), "IS_OPENSHIFT_ENV"))
	}

	for _, update := range updateFns {
		updated = update(observed, generated) || updated
	}

	return
}

type registrationJSONData struct {
	TokenEndpointAuthMethod string   `json:"token_endpoint_auth_method"`
	ClientID                string   `json:"client_id"`
	ClientSecret            string   `json:"client_secret"`
	Scope                   string   `json:"scope"`
	GrantTypes              []string `json:"grant_types"`
	ResponseTypes           []string `json:"response_types"`
	ApplicationType         string   `json:"application_type"`
	SubjectType             string   `json:"subject_type"`
	PostLogoutRedirectURIs  []string `json:"post_logout_redirect_uris"`
	PreauthorizedScope      string   `json:"preauthorized_scope"`
	IntrospectTokens        bool     `json:"introspect_tokens"`
	FunctionalUserGroupIDs  []string `json:"functional_user_groupIds"`
	TrustedURIPrefixes      []string `json:"trusted_uri_prefixes"`
	RedirectURIs            []string `json:"redirect_uris"`
}

func generateAuthIdpConfigMap(ctx context.Context, cl client.Client, authCR *operatorv1alpha1.Authentication, ibmcloudClusterInfo, generated *corev1.ConfigMap) (err error) {
	reqLogger := logf.FromContext(ctx)
	onIBMCloud, _ := isHostedOnIBMCloud(ctx, cl, authCR.Namespace)

	bootStrapUserId := authCR.Spec.Config.BootstrapUserId
	if len(bootStrapUserId) > 0 && strings.EqualFold(bootStrapUserId, "kubeadmin") && onIBMCloud {
		bootStrapUserId = ""
	}

	roksUserPrefix := authCR.Spec.Config.ROKSUserPrefix
	if onIBMCloud || (authCR.Spec.Config.ROKSEnabled && roksUserPrefix == "changeme") {
		roksUserPrefix = "IAM#"
	}

	var isOSEnv bool
	if domainName, err := getCNCFDomain(ctx, cl, authCR); err != nil {
		reqLogger.Info("Could not retrieve cluster configuration; requeueing", "reason", err.Error())
		return err
	} else {
		isOSEnv = domainName == ""
	}

	var desiredRoksUrl string
	if authCR.Spec.Config.ROKSEnabled && !isOSEnv {
		reqLogger.Info(".spec.config.roksEnabled is set to true, but workload does not appear to be running on OpenShift; disabling in ConfigMap")
	} else if authCR.Spec.Config.ROKSEnabled {
		if desiredRoksUrl, err = readROKSURL(ctx); err != nil {
			reqLogger.Error(err, "Failed to get issuer URL")
			return
		} else if len(desiredRoksUrl) == 0 {
			reqLogger.Error(err, "Failed to get issuer URL")
			err = fmt.Errorf("issuer URL is empty")
			return
		}
	}

	*generated = corev1.ConfigMap{
		ObjectMeta: metav1.ObjectMeta{
			Name:      "platform-auth-idp",
			Namespace: authCR.Namespace,
			Labels:    map[string]string{"app": "platform-auth-service"},
		},
		Data: map[string]string{
			"BASE_AUTH_URL":                      "/v1",
			"BASE_OIDC_URL":                      "https://platform-auth-service:9443/oidc/endpoint/OP",
			"CLUSTER_NAME":                       authCR.Spec.Config.ClusterName,
			"HTTP_ONLY":                          "false",
			"IDENTITY_AUTH_DIRECTORY_URL":        "https://platform-auth-service:3100",
			"IDENTITY_PROVIDER_URL":              "https://platform-identity-provider:4300",
			"IDENTITY_MGMT_URL":                  "https://platform-identity-management:4500",
			"MASTER_HOST":                        authCR.Spec.Config.ClusterCADomain,
			"NODE_ENV":                           "production",
			"AUDIT_ENABLED_IDPROVIDER":           "false",
			"AUDIT_ENABLED_IDMGMT":               "false",
			"AUDIT_DETAIL":                       "false",
			"LOG_LEVEL_IDPROVIDER":               "info",
			"LOG_LEVEL_AUTHSVC":                  "info",
			"LOG_LEVEL_IDMGMT":                   "info",
			"LOG_LEVEL_MW":                       "info",
			"IDTOKEN_LIFETIME":                   "12h",
			"SESSION_TIMEOUT":                    "43200",
			"OIDC_ISSUER_URL":                    authCR.Spec.Config.OIDCIssuerURL,
			"PDP_REDIS_CACHE_DEFAULT_TTL":        "600",
			"FIPS_ENABLED":                       strconv.FormatBool(authCR.Spec.Config.FIPSEnabled),
			"NONCE_ENABLED":                      strconv.FormatBool(authCR.Spec.Config.NONCEEnabled),
			"ROKS_ENABLED":                       strconv.FormatBool(authCR.Spec.Config.ROKSEnabled && isOSEnv),
			"IBM_CLOUD_SAAS":                     strconv.FormatBool(authCR.Spec.Config.IBMCloudSaas),
			"ATTR_MAPPING_FROM_CONFIG":           strconv.FormatBool(authCR.Spec.Config.AttrMappingFromConfig),
			"SAAS_CLIENT_REDIRECT_URL":           authCR.Spec.Config.SaasClientRedirectUrl,
			"ROKS_URL":                           desiredRoksUrl,
			"ROKS_USER_PREFIX":                   roksUserPrefix,
			"CLAIMS_SUPPORTED":                   authCR.Spec.Config.ClaimsSupported,
			"CLAIMS_MAP":                         authCR.Spec.Config.ClaimsMap,
			"SCOPE_CLAIM":                        authCR.Spec.Config.ScopeClaim,
			"BOOTSTRAP_USERID":                   bootStrapUserId,
			"PROVIDER_ISSUER_URL":                authCR.Spec.Config.ProviderIssuerURL,
			"PREFERRED_LOGIN":                    authCR.Spec.Config.PreferredLogin,
			"DEFAULT_LOGIN":                      authCR.Spec.Config.DefaultLogin,
			"LIBERTY_TOKEN_LENGTH":               "1024",
			"OS_TOKEN_LENGTH":                    "51",
			"LIBERTY_DEBUG_ENABLED":              "false",
			"LOGJAM_DHKEYSIZE_2048_BITS_ENABLED": "true",
			"LDAP_RECURSIVE_SEARCH":              "true",
			"AUTH_SVC_LDAP_CONFIG_TIMEOUT":       "25",
			"LDAP_ATTR_CACHE_SIZE":               "2000",
			"LDAP_ATTR_CACHE_TIMEOUT":            "1200s",
			"LDAP_ATTR_CACHE_ENABLED":            "true",
			"LDAP_ATTR_CACHE_SIZELIMIT":          "2000",
			"LDAP_SEARCH_CACHE_SIZE":             "2000",
			"LDAP_SEARCH_CACHE_TIMEOUT":          "1200s",
			"LDAP_SEARCH_CACHE_ENABLED":          "true",
			"LDAP_SEARCH_CACHE_SIZELIMIT":        "2000",
			"IGNORE_LDAP_FILTERS_VALIDATION":     "false",
			"LDAP_SEARCH_EXCLUDE_WILDCARD_CHARS": "false",
			"LDAP_SEARCH_SIZE_LIMIT":             "50",
			"LDAP_SEARCH_TIME_LIMIT":             "10",
			"LDAP_SEARCH_CN_ATTR_ONLY":           "false",
			"LDAP_SEARCH_ID_ATTR_ONLY":           "false",
			"LDAP_CTX_POOL_INITSIZE":             "10",
			"LDAP_CTX_POOL_MAXSIZE":              "50",
			"LDAP_CTX_POOL_TIMEOUT":              "30s",
			"LDAP_CTX_POOL_WAITTIME":             "60s",
			"LDAP_CTX_POOL_PREFERREDSIZE":        "10",
			"IBMID_CLIENT_ID":                    "d3c8d1cf59a77cf73df35b073dfc1dc8",
			"IBMID_CLIENT_ISSUER":                "idaas.iam.ibm.com",
			"IBMID_PROFILE_URL":                  "https://w3-dev.api.ibm.com/profilemgmt/test/ibmidprofileait/v2/users",
			"IBMID_PROFILE_CLIENT_ID":            "1c36586c-cf48-4bce-9b9b-1a0480cc798b",
			"IBMID_PROFILE_FIELDS":               "displayName,name,emails",
			"SAML_NAMEID_FORMAT":                 "unspecified",
			"DB_CONNECT_TIMEOUT":                 "60000",
			"DB_IDLE_TIMEOUT":                    "20000",
			"DB_CONNECT_MAX_RETRIES":             "5",
			"DB_POOL_MIN_SIZE":                   "5",
			"DB_POOL_MAX_SIZE":                   "15",
			"DB_SSL_MODE":                        "require",
			"SEQL_LOGGING":                       "false",
			"SCIM_LDAP_SEARCH_SIZE_LIMIT":        "4500",
			"SCIM_LDAP_SEARCH_TIME_LIMIT":        "10",
			"SCIM_ASYNC_PARALLEL_LIMIT":          "100",
			"SCIM_GET_DISPLAY_FOR_GROUP_USERS":   "true",
			"SCIM_AUTH_CACHE_MAX_SIZE":           "1000",
			"SCIM_AUTH_CACHE_TTL_VALUE":          "60",
			"SCIM_LDAP_ATTRIBUTES_MAPPING":       scimLdapAttributesMapping,
			"IS_OPENSHIFT_ENV":                   strconv.FormatBool(isOSEnv),
		},
	}

	// Set Authentication authCR as the owner and controller of the ConfigMap
	if err = controllerutil.SetControllerReference(authCR, generated, cl.Scheme()); err != nil {
		reqLogger.Error(err, "Failed to set owner for ConfigMap")
		return
	}

	return
}

func generateRegistrationJsonConfigMap(ctx context.Context, cl client.Client, authCR *operatorv1alpha1.Authentication, ibmcloudClusterInfo, generated *corev1.ConfigMap) (err error) {
	reqLogger := logf.FromContext(ctx)

	// Calculate the ICP Registration Console URI(s)
	icpRegistrationConsoleURIs := []string{}
	const apiRegistrationPath = "/auth/liberty/callback"
	icpConsoleURL := ibmcloudClusterInfo.Data["cluster_address"]
	icpRegistrationConsoleURIs = append(icpRegistrationConsoleURIs, strings.Join([]string{"https://", icpConsoleURL, apiRegistrationPath}, ""))
	parseConsoleURL := strings.Split(icpConsoleURL, ":")
	// If the console URI is using port 443, a copy of the URI without the port number needs to be included as well
	// so that both URIs with and without the port number work
	if len(parseConsoleURL) > 1 && parseConsoleURL[1] == "443" {
		icpRegistrationConsoleURIs = append(icpRegistrationConsoleURIs, strings.Join([]string{"https://", parseConsoleURL[0], apiRegistrationPath}, ""))
	}

	platformOIDCCredentials := &corev1.Secret{}
	objectKey := types.NamespacedName{Name: "platform-oidc-credentials", Namespace: authCR.Namespace}
	if err = cl.Get(ctx, objectKey, platformOIDCCredentials); err != nil {
		reqLogger.Error(err, "Failed to get Secret for registration-json update")
		return
	}

	observedWLPClientID := string(platformOIDCCredentials.Data["WLP_CLIENT_ID"][:])
	observedWLPClientSecret := string(platformOIDCCredentials.Data["WLP_CLIENT_SECRET"][:])

	type tmpRegistrationJsonVals struct {
		WLPClientID, WLPClientSecret, ICPConsoleURL string
		ICPRegistrationConsoleURIs                  []string
	}
	vals := tmpRegistrationJsonVals{
		WLPClientID:                observedWLPClientID,
		WLPClientSecret:            observedWLPClientSecret,
		ICPConsoleURL:              icpConsoleURL,
		ICPRegistrationConsoleURIs: icpRegistrationConsoleURIs,
	}
	registrationJsonTpl := template.Must(template.New("registrationJson").Parse(registrationJson))
	var registrationJsonBytes bytes.Buffer
	if err = registrationJsonTpl.Execute(&registrationJsonBytes, vals); err != nil {
		reqLogger.Error(err, "Failed to execute registrationJson template")
		return
	}

	*generated = corev1.ConfigMap{
		ObjectMeta: metav1.ObjectMeta{
			Name:      "registration-json",
			Namespace: authCR.Namespace,
			Labels:    map[string]string{"app": "platform-auth-service"},
		},
		Data: map[string]string{
			"platform-oidc-registration.json": registrationJsonBytes.String(),
		},
	}

	// Set Authentication authCR as the owner and controller of the ConfigMap
	if err = controllerutil.SetControllerReference(authCR, generated, cl.Scheme()); err != nil {
		reqLogger.Error(err, "Failed to set owner for ConfigMap")
	}
	return
}

func generateRegistrationScriptConfigMap(ctx context.Context, cl client.Client, authCR *operatorv1alpha1.Authentication, ibmcloudClusterInfo, generated *corev1.ConfigMap) (err error) {
	reqLogger := logf.FromContext(ctx).WithValues("ConfigMap.Namespace", authCR.Namespace, "ConfigMap.Name", "registration-script")
	*generated = corev1.ConfigMap{
		ObjectMeta: metav1.ObjectMeta{
			Name:      "registration-script",
			Namespace: authCR.Namespace,
			Labels:    map[string]string{"app": "platform-auth-service"},
		},
		Data: map[string]string{
			"register-client.sh": registerClientScript,
		},
	}

	// Set Authentication authCR as the owner and controller of the ConfigMap
	if err = controllerutil.SetControllerReference(authCR, generated, cl.Scheme()); err != nil {
		reqLogger.Error(err, "Failed to set owner for ConfigMap")
	}
	return

}

func generateOAuthClientConfigMap(ctx context.Context, cl client.Client, authCR *operatorv1alpha1.Authentication, ibmcloudClusterInfo, generated *corev1.ConfigMap) (err error) {
	reqLogger := logf.FromContext(ctx).WithValues("ConfigMap.Namespace", authCR.Namespace, "ConfigMap.Name", "oauth-client-map")
	icpConsoleURL := ibmcloudClusterInfo.Data["cluster_address"]
	icpProxyURL := ibmcloudClusterInfo.Data["proxy_address"]
	*generated = corev1.ConfigMap{
		ObjectMeta: metav1.ObjectMeta{
			Name:      "oauth-client-map",
			Namespace: authCR.Namespace,
			Labels:    map[string]string{"app": "platform-auth-service"},
		},
		Data: map[string]string{
			"MASTER_IP":         icpConsoleURL,
			"PROXY_IP":          icpProxyURL,
			"CLUSTER_CA_DOMAIN": icpConsoleURL,
			"CLUSTER_NAME":      authCR.Spec.Config.ClusterName,
		},
	}

	// Set Authentication authCR as the owner and controller of the ConfigMap
	if err = controllerutil.SetControllerReference(authCR, generated, cl.Scheme()); err != nil {
		reqLogger.Error(err, "Failed to set owner for ConfigMap")
	}
	return
}

func getHostFromDummyRoute(ctx context.Context, cl client.Client, authCR *operatorv1alpha1.Authentication) (host string, err error) {
	reqLogger := logf.FromContext(ctx).V(1)
	dummyRoute := &routev1.Route{
		TypeMeta: metav1.TypeMeta{
			Kind:       "Route",
			APIVersion: routev1.SchemeGroupVersion.String(),
		},
		ObjectMeta: metav1.ObjectMeta{
			Name:      "domain-test",
			Namespace: authCR.Namespace,
		},
		Spec: routev1.RouteSpec{
			To: routev1.RouteTargetReference{
				Name: "domain-test",
			},
		},
	}
	if err = controllerutil.SetControllerReference(authCR, dummyRoute, cl.Scheme()); err != nil {
		return
	}
	dummyKey := types.NamespacedName{Name: "domain-test", Namespace: authCR.Namespace}
	if err = cl.Create(ctx, dummyRoute); err != nil && !k8sErrors.IsAlreadyExists(err) {
		return
	}
	if err = cl.Get(ctx, dummyKey, dummyRoute); err != nil {
		return
	}
	reqLogger.Info("Got dummy route", "spec", dummyRoute.Spec)

	if err = cl.Delete(ctx, dummyRoute); err != nil && !k8sErrors.IsNotFound(err) {
		reqLogger.Error(err, "Failed to delete dummy Route")
		return "", err
	}

	return dummyRoute.Spec.Host, nil
}

func (r *AuthenticationReconciler) getDomain(ctx context.Context, authCR *operatorv1alpha1.Authentication) (domain string, err error) {
	reqLogger := logf.FromContext(ctx)

	commonLabel := map[string]string{"app": "im"}
	routeLabels := ctrlcommon.MergeMap(commonLabel, authCR.Spec.Labels)

	imRoutes := &routev1.RouteList{}
	listOpts := []client.ListOption{
		client.InNamespace(authCR.Namespace),
		client.MatchingLabels(routeLabels),
	}

	if err = r.List(ctx, imRoutes, listOpts...); err != nil && !k8sErrors.IsNotFound(err) {
		reqLogger.Error(err, "Failed to list Routes")
		return
	}

	var host string
	if len(imRoutes.Items) == 0 {
		if host, err = getHostFromDummyRoute(ctx, r.Client, authCR); err != nil {
			reqLogger.Error(err, "Could not get host name from dummy Route")
			return
		}
	} else {
		host = imRoutes.Items[0].Spec.Host
	}

	splitHost := strings.SplitN(host, ".", 2)
	reqLogger.Info("split host", "value", splitHost)
	if len(splitHost) < 2 {
		return
	}
	domain = splitHost[1]

	return domain, err
}

func (r *AuthenticationReconciler) generateCNCFClusterInfo(ctx context.Context, authCR *operatorv1alpha1.Authentication, domainName string, generated *corev1.ConfigMap) (err error) {
	reqLogger := logf.FromContext(ctx)

	rhttpPort, rhttpsPort, cname := getClusterInfoFromEnv()

	zenHost := ""
	clusterAddress := strings.Join([]string{strings.Join([]string{"cp-console", authCR.Namespace}, "-"), domainName}, ".")
	imCertAuthEP := strings.Join([]string{strings.Join([]string{IMCrtAuthRouteName, authCR.Namespace}, "-"), domainName}, ".")
	clusterEndpoint := "https://" + clusterAddress
	clusterAddressAuth := clusterAddress
	if authCR.Spec.Config.ZenFrontDoor && ctrlcommon.ClusterHasZenExtensionGroupVersion(&r.DiscoveryClient) {
		zenHost, err = r.getZenHost(ctx, authCR)
		if err == nil {
			clusterAddressAuth = zenHost
			clusterAddress = zenHost
			clusterEndpoint = "https://" + zenHost
		} else {
			reqLogger.Info("Zen host could not be retrieved; using defaults")
		}
	}

	*generated = corev1.ConfigMap{
		ObjectMeta: metav1.ObjectMeta{
			Name:      ctrlcommon.IBMCloudClusterInfoCMName,
			Namespace: authCR.Namespace,
			Labels:    map[string]string{"app": "auth-idp"},
		},
		Data: map[string]string{
			ClusterAddr:            clusterAddress,
			IMCrtAuthEP:            imCertAuthEP,
			"cluster_address_auth": clusterAddressAuth,
			ClusterEP:              clusterEndpoint,
			RouteHTTPPort:          rhttpPort,
			RouteHTTPSPort:         rhttpsPort,
			ClusterName:            cname,
			ProxyAddress:           clusterAddress,
			ProviderSVC:            fmt.Sprintf("https://platform-identity-provider.%s.svc:4300", authCR.Namespace),
			IDMgmtSVC:              fmt.Sprintf("https://platform-identity-management.%s.svc:4500", authCR.Namespace),
		},
	}

	return
}

func (r *AuthenticationReconciler) getAPIHostAndPort() (host, port string) {
	cfg, err := config.GetConfig()
	if err != nil {
		return
	}

	splitHost := strings.Split(cfg.Host, ":")
	return splitHost[0], splitHost[1]
}

func (r *AuthenticationReconciler) generateOCPClusterInfo(ctx context.Context, authCR *operatorv1alpha1.Authentication, generated *corev1.ConfigMap) (err error) {
	reqLogger := logf.FromContext(ctx)

	rhttpPort, rhttpsPort, cname := getClusterInfoFromEnv()

<<<<<<< HEAD
	certAuthDomainName, domainName, proxyDomainName, err := r.getDomainFromIngressConfig(ctx, authCR)
=======
	baseDomain, err := r.getDomain(ctx, authCR)
>>>>>>> bba7e1f6
	if err != nil {
		return
	}

	var domainName, proxyDomainName string
	multipleauthCRRouteName := strings.Join([]string{"cp-console", authCR.Namespace}, "-")
	multipleauthCRProxyRouteName := strings.Join([]string{"cp-proxy", authCR.Namespace}, "-")
	if authCR.Spec.Config.OnPremMultipleDeploy {
		domainName = strings.Join([]string{multipleauthCRRouteName, baseDomain}, ".")
		proxyDomainName = strings.Join([]string{multipleauthCRProxyRouteName, baseDomain}, ".")
	} else {
		domainName = strings.Join([]string{"cp-console", baseDomain}, ".")
		proxyDomainName = strings.Join([]string{"cp-proxy", baseDomain}, ".")
	}

	zenHost := ""
	clusterAddress := domainName
	clusterEndpoint := "https://" + clusterAddress
	clusterAddressAuth := clusterAddress
	if authCR.Spec.Config.ZenFrontDoor && ctrlcommon.ClusterHasZenExtensionGroupVersion(&r.DiscoveryClient) {
		zenHost, err = r.getZenHost(ctx, authCR)
		if err == nil {
			clusterAddressAuth = zenHost
			clusterAddress = zenHost
			clusterEndpoint = "https://" + zenHost
		} else {
			reqLogger.Info("Zen host could not be retrieved; using defaults")
		}
	}

	apiHost, apiPort := r.getAPIHostAndPort()

	*generated = corev1.ConfigMap{
		ObjectMeta: metav1.ObjectMeta{
			Name:      ctrlcommon.IBMCloudClusterInfoCMName,
			Namespace: authCR.Namespace,
			Labels:    map[string]string{"app": "auth-idp"},
		},
		Data: map[string]string{
			ClusterAddr:            clusterAddress,
			IMCrtAuthEP:            certAuthDomainName,
			"cluster_address_auth": clusterAddressAuth,
			ClusterEP:              clusterEndpoint,
			RouteHTTPPort:          rhttpPort,
			RouteHTTPSPort:         rhttpsPort,
			ClusterName:            cname,
			ClusterAPIServerHost:   apiHost,
			ClusterAPIServerPort:   apiPort,
			ProxyAddress:           proxyDomainName,
			ProviderSVC:            fmt.Sprintf("https://platform-identity-provider.%s.svc:4300", authCR.Namespace),
			IDMgmtSVC:              fmt.Sprintf("https://platform-identity-management.%s.svc:4500", authCR.Namespace),
		},
	}

	return
}

func getClusterInfoFromEnv() (rhttpPort, rhttpsPort, cname string) {
	rhttpPort = os.Getenv("ROUTE_HTTP_PORT")
	if rhttpPort == "" {
		rhttpPort = RouteHTTPPortValue
	}
	rhttpsPort = os.Getenv("ROUTE_HTTPS_PORT")
	if rhttpsPort == "" {
		rhttpsPort = RouteHTTPSPortValue
	}
	cname = os.Getenv("cluster_name")
	if cname == "" {
		cname = ClusterNameValue
	}

	return
}

func (r *AuthenticationReconciler) getZenHost(ctx context.Context, authCR *operatorv1alpha1.Authentication) (zenHost string, err error) {
	reqLogger := logf.FromContext(ctx)
	//Get the routehost from the ibmcloud-cluster-info configmap
	productConfigMap := &corev1.ConfigMap{}
	err = r.Client.Get(ctx, types.NamespacedName{Name: ZenProductConfigmapName, Namespace: authCR.Namespace}, productConfigMap)
	if k8sErrors.IsNotFound(err) {
		reqLogger.Info("Zen product configmap does not exist")
		err = fmt.Errorf("expected product ConfigMap to be present but it was not found")
		return
	} else if err != nil {
		reqLogger.Error(err, "Failed to get Zen product configmap "+ZenProductConfigmapName)
		return
	}

	if productConfigMap.Data == nil || len(productConfigMap.Data[URL_PREFIX]) == 0 {
		err = fmt.Errorf("Zen %s is not set in configmap %s", URL_PREFIX, ZenProductConfigmapName)
		return
	}

	zenHost = productConfigMap.Data[URL_PREFIX]
	return
}

<<<<<<< HEAD
func (r *AuthenticationReconciler) getDomainFromIngressConfig(ctx context.Context, authCR *operatorv1alpha1.Authentication) (certAuthDomainName, domainName, proxyDomainName string, err error) {
	reqLogger := logf.FromContext(ctx)
	ingressConfigName := "cluster"
	ingressConfig := &osconfigv1.Ingress{}

	clusterClient, err := r.createOrGetClusterClient()
	if err != nil {
		reqLogger.Error(err, "Failure creating or getting cluster client")
		return
	}

	reqLogger.Info("Going to READ openshift ingress cluster config")
	if err = clusterClient.Get(ctx, types.NamespacedName{Name: ingressConfigName}, ingressConfig); err != nil {
		reqLogger.Error(err, "Failed to READ openshift ingress cluster config")
		return
	}

	reqLogger.Info("Successfully READ openshift ingress cluster config")

	var baseDomain string
	multipleauthCRRouteName := strings.Join([]string{"cp-console", authCR.Namespace}, "-")
	multipleCertAuthRouteName := strings.Join([]string{IMCrtAuthRouteName, authCR.Namespace}, "-")
	multipleauthCRProxyRouteName := strings.Join([]string{"cp-proxy", authCR.Namespace}, "-")
	if len(ingressConfig.Spec.AppsDomain) > 0 {
		baseDomain = ingressConfig.Spec.AppsDomain
	} else {
		baseDomain = ingressConfig.Spec.Domain
	}
	if authCR.Spec.Config.OnPremMultipleDeploy {
		domainName = strings.Join([]string{multipleauthCRRouteName, baseDomain}, ".")
		certAuthDomainName = strings.Join([]string{multipleCertAuthRouteName, baseDomain}, ".")
		proxyDomainName = strings.Join([]string{multipleauthCRProxyRouteName, baseDomain}, ".")
	} else {
		domainName = strings.Join([]string{"cp-console", baseDomain}, ".")
		certAuthDomainName = strings.Join([]string{IMCrtAuthRouteName, baseDomain}, ".")
		proxyDomainName = strings.Join([]string{"cp-proxy", baseDomain}, ".")
	}

	return
}

func (r *AuthenticationReconciler) getClusterAPIServerStrFromConsoleConfig(ctx context.Context) (apiHost, apiPort string, err error) {
	// get clusterApiServer Details cm console-config from openshift-console ns
	OSconsoleConfigMap := &corev1.ConfigMap{}
	OSConsoleCMKey := types.NamespacedName{Name: "console-config", Namespace: "openshift-console"}
	if err = clusterClient.Get(ctx, OSConsoleCMKey, OSconsoleConfigMap); err != nil {
		err = fmt.Errorf("failed to get console-config configmap from openshift-console namespace: %w", err)
		return
	}

	type consoleConfig struct {
		APIVersion  string `yaml:"apiVersion"`
		ClusterInfo struct {
			MasterPublicURL string `yaml:"masterPublicURL"`
		} `yaml:"clusterInfo"`
	}

	result := &consoleConfig{}
	var apiaddr string
	if err = yaml.Unmarshal([]byte(OSconsoleConfigMap.Data["console-config.yaml"]), result); err != nil {
		err = fmt.Errorf("failed to read console-config.yaml from console-config configmap: %w", err)
		return
	}

	if result.ClusterInfo.MasterPublicURL == "" {
		err = fmt.Errorf("console-config.yaml contains field .clusterInfo.masterPublicURL, but it is not in the expected format")
		return
	}
	apiaddr = strings.TrimPrefix(result.ClusterInfo.MasterPublicURL, "https://")

	pos := strings.LastIndex(apiaddr, ":")
	return apiaddr[0:pos], apiaddr[pos+1:], nil
}

=======
>>>>>>> bba7e1f6
func (r *AuthenticationReconciler) generateIBMCloudClusterInfoConfigMap(ctx context.Context, authCR *operatorv1alpha1.Authentication, generated *corev1.ConfigMap) (err error) {
	reqLogger := logf.FromContext(ctx)
	var domainName string
	if domainName, err = getCNCFDomain(ctx, r.Client, authCR); err != nil {
		reqLogger.Info("Could not retrieve cluster configuration; requeueing", "reason", err.Error())
		return
	}

	// if the env identified as CNCF
	if domainName != "" {
		reqLogger.Info("Env type is CNCF")
		err = r.generateCNCFClusterInfo(ctx, authCR, domainName, generated)
	} else {
		reqLogger.Info("Env Type is OCP")
		err = r.generateOCPClusterInfo(ctx, authCR, generated)
	}

	if err != nil {
		reqLogger.Info("Failed to generate ibmcloud-cluster-info contents", "reason", err.Error())
		return
	}

	// Set Authentication authCR as the owner and controller of the ConfigMap
	if err = controllerutil.SetControllerReference(authCR, generated, r.Client.Scheme()); err != nil {
		reqLogger.Error(err, "Failed to set owner for ConfigMap")
	}

	return
}

// isHostedOnIBMCloud checks the
func isHostedOnIBMCloud(ctx context.Context, cl client.Client, namespace string) (isPublicCloud bool, err error) {
	reqLogger := logf.FromContext(ctx).V(1)
	cmName := ctrlcommon.IBMCloudClusterInfoCMName
	cm := &corev1.ConfigMap{}
	if err = cl.Get(ctx, types.NamespacedName{Name: cmName, Namespace: namespace}, cm); err != nil {
		reqLogger.Info("Error getting ConfigMap", "ConfigMap.Name", cmName, "ConfigMap.Namespace", namespace, "msg", err.Error())
		return
	}
	host := cm.Data["cluster_kube_apiserver_host"]
	return strings.HasSuffix(host, "cloud.ibm.com"), nil
}

func readROKSURL(ctx context.Context) (issuer string, err error) {
	reqLogger := logf.FromContext(ctx).V(1)

	wellknownURL := "https://kubernetes.default:443/.well-known/oauth-authorization-server"
	tokenFile := "/var/run/secrets/kubernetes.io/serviceaccount/token"
	var caCert []byte
	if caCert, err = os.ReadFile("/var/run/secrets/kubernetes.io/serviceaccount/ca.crt"); err != nil {
		reqLogger.Error(err, "Failed to read ca cert")
		return "", err
	}

	caCertPool := x509.NewCertPool()
	caCertPool.AppendCertsFromPEM(caCert)
	var content []byte
	if content, err = os.ReadFile(tokenFile); err != nil {
		reqLogger.Info("Failed to read default token", "msg", err.Error())
		return
	}

	token := string(content)
	transport := &http.Transport{TLSClientConfig: &tls.Config{RootCAs: caCertPool}}
	var req *http.Request
	if req, err = http.NewRequest("GET", wellknownURL, nil); err != nil {
		reqLogger.Info("Failed to get well known URL", "msg", err.Error())
		return
	}

	req.Header.Set("Authorization", fmt.Sprintf("Bearer %s", token))
	client := &http.Client{Transport: transport}
	var response *http.Response
	if response, err = client.Do(req); err != nil {
		reqLogger.Info("Failed to get OpenShift server URL", err.Error())
		return
	}

	if response.Status != "200 OK" {
		reqLogger.Info("Response status is not ok", "status", response.Status)
		return "", fmt.Errorf("response status is not 200 OK")
	}

	defer response.Body.Close()
	var result map[string]interface{}
	if err = json.NewDecoder(response.Body).Decode(&result); err != nil {
		reqLogger.Error(err, "Failed to read body from response")
		return
	}
	issuer = result["issuer"].(string)

	return issuer, nil
}<|MERGE_RESOLUTION|>--- conflicted
+++ resolved
@@ -850,11 +850,7 @@
 
 	rhttpPort, rhttpsPort, cname := getClusterInfoFromEnv()
 
-<<<<<<< HEAD
-	certAuthDomainName, domainName, proxyDomainName, err := r.getDomainFromIngressConfig(ctx, authCR)
-=======
 	baseDomain, err := r.getDomain(ctx, authCR)
->>>>>>> bba7e1f6
 	if err != nil {
 		return
 	}
@@ -952,83 +948,6 @@
 	return
 }
 
-<<<<<<< HEAD
-func (r *AuthenticationReconciler) getDomainFromIngressConfig(ctx context.Context, authCR *operatorv1alpha1.Authentication) (certAuthDomainName, domainName, proxyDomainName string, err error) {
-	reqLogger := logf.FromContext(ctx)
-	ingressConfigName := "cluster"
-	ingressConfig := &osconfigv1.Ingress{}
-
-	clusterClient, err := r.createOrGetClusterClient()
-	if err != nil {
-		reqLogger.Error(err, "Failure creating or getting cluster client")
-		return
-	}
-
-	reqLogger.Info("Going to READ openshift ingress cluster config")
-	if err = clusterClient.Get(ctx, types.NamespacedName{Name: ingressConfigName}, ingressConfig); err != nil {
-		reqLogger.Error(err, "Failed to READ openshift ingress cluster config")
-		return
-	}
-
-	reqLogger.Info("Successfully READ openshift ingress cluster config")
-
-	var baseDomain string
-	multipleauthCRRouteName := strings.Join([]string{"cp-console", authCR.Namespace}, "-")
-	multipleCertAuthRouteName := strings.Join([]string{IMCrtAuthRouteName, authCR.Namespace}, "-")
-	multipleauthCRProxyRouteName := strings.Join([]string{"cp-proxy", authCR.Namespace}, "-")
-	if len(ingressConfig.Spec.AppsDomain) > 0 {
-		baseDomain = ingressConfig.Spec.AppsDomain
-	} else {
-		baseDomain = ingressConfig.Spec.Domain
-	}
-	if authCR.Spec.Config.OnPremMultipleDeploy {
-		domainName = strings.Join([]string{multipleauthCRRouteName, baseDomain}, ".")
-		certAuthDomainName = strings.Join([]string{multipleCertAuthRouteName, baseDomain}, ".")
-		proxyDomainName = strings.Join([]string{multipleauthCRProxyRouteName, baseDomain}, ".")
-	} else {
-		domainName = strings.Join([]string{"cp-console", baseDomain}, ".")
-		certAuthDomainName = strings.Join([]string{IMCrtAuthRouteName, baseDomain}, ".")
-		proxyDomainName = strings.Join([]string{"cp-proxy", baseDomain}, ".")
-	}
-
-	return
-}
-
-func (r *AuthenticationReconciler) getClusterAPIServerStrFromConsoleConfig(ctx context.Context) (apiHost, apiPort string, err error) {
-	// get clusterApiServer Details cm console-config from openshift-console ns
-	OSconsoleConfigMap := &corev1.ConfigMap{}
-	OSConsoleCMKey := types.NamespacedName{Name: "console-config", Namespace: "openshift-console"}
-	if err = clusterClient.Get(ctx, OSConsoleCMKey, OSconsoleConfigMap); err != nil {
-		err = fmt.Errorf("failed to get console-config configmap from openshift-console namespace: %w", err)
-		return
-	}
-
-	type consoleConfig struct {
-		APIVersion  string `yaml:"apiVersion"`
-		ClusterInfo struct {
-			MasterPublicURL string `yaml:"masterPublicURL"`
-		} `yaml:"clusterInfo"`
-	}
-
-	result := &consoleConfig{}
-	var apiaddr string
-	if err = yaml.Unmarshal([]byte(OSconsoleConfigMap.Data["console-config.yaml"]), result); err != nil {
-		err = fmt.Errorf("failed to read console-config.yaml from console-config configmap: %w", err)
-		return
-	}
-
-	if result.ClusterInfo.MasterPublicURL == "" {
-		err = fmt.Errorf("console-config.yaml contains field .clusterInfo.masterPublicURL, but it is not in the expected format")
-		return
-	}
-	apiaddr = strings.TrimPrefix(result.ClusterInfo.MasterPublicURL, "https://")
-
-	pos := strings.LastIndex(apiaddr, ":")
-	return apiaddr[0:pos], apiaddr[pos+1:], nil
-}
-
-=======
->>>>>>> bba7e1f6
 func (r *AuthenticationReconciler) generateIBMCloudClusterInfoConfigMap(ctx context.Context, authCR *operatorv1alpha1.Authentication, generated *corev1.ConfigMap) (err error) {
 	reqLogger := logf.FromContext(ctx)
 	var domainName string
