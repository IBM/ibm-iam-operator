--- conflicted
+++ resolved
@@ -314,14 +314,14 @@
 				MountPath: "/pgsql/clientinfo",
 			},
 			{
-<<<<<<< HEAD
 				Name:      "admin-auth",
 				MountPath: "/auth/admin-auth",
 			},
 			{
 				Name:      "scim-admin-auth",
 				MountPath: "/auth/scim-admin-auth",
-=======
+      },
+      {
 				Name:      "liberty-serverdir-vol",
 				MountPath: "/opt/ibm/wlp/usr/servers/defaultServer",
 			},
@@ -340,7 +340,6 @@
 			{
 				Name:      "auth-service-data-vol",
 				MountPath: "/opt/ibm/auth-service",
->>>>>>> 16444d9f
 			},
 		},
 		ReadinessProbe: &corev1.Probe{
