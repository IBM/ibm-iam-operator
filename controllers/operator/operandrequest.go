//
// Copyright 2023 IBM Corporation
//
// Licensed under the Apache License, Version 2.0 (the "License");
// you may not use this file except in compliance with the License.
// You may obtain a copy of the License at
//
// http://www.apache.org/licenses/LICENSE-2.0
//
// Unless required by applicable law or agreed to in writing, software
// distributed under the License is distributed on an "AS IS" BASIS,
// WITHOUT WARRANTIES OR CONDITIONS OF ANY KIND, either express or implied.
// See the License for the specific language governing permissions and
// limitations under the License.
//

package operator

import (
	"context"
	"reflect"

	operatorv1alpha1 "github.com/IBM/ibm-iam-operator/apis/operator/v1alpha1"
	ctrlCommon "github.com/IBM/ibm-iam-operator/controllers/common"
	"github.com/opdev/subreconciler"
	"k8s.io/apimachinery/pkg/apis/meta/v1/unstructured"
	"sigs.k8s.io/controller-runtime/pkg/controller/controllerutil"

	corev1 "k8s.io/api/core/v1"
	k8sErrors "k8s.io/apimachinery/pkg/api/errors"
	metav1 "k8s.io/apimachinery/pkg/apis/meta/v1"
	"k8s.io/apimachinery/pkg/types"
	ctrl "sigs.k8s.io/controller-runtime"
	logf "sigs.k8s.io/controller-runtime/pkg/log"
)

// addEmbeddedEDBIfNeeded appends the common-service-postgresql Operand to the list of Operands when the IM install is
// configured to use an embedded EDB. If there is an error while trying to obtain the relevant IM configuration for EDB,
// it will skip adding the Operand and return the encountered error.
func (r *AuthenticationReconciler) addEmbeddedEDBIfNeeded(ctx context.Context, authCR *operatorv1alpha1.Authentication,
	operands *[]operatorv1alpha1.Operand) (err error) {
	var usingExternal bool
	if usingExternal, err = r.isConfiguredForExternalEDB(ctx, authCR); err == nil && !usingExternal {
		*operands = append(*operands, operatorv1alpha1.Operand{
			Name: "common-service-postgresql",
			Bindings: map[string]operatorv1alpha1.Bindable{
				"protected-im-db": {
					Secret:    ctrlCommon.DatastoreEDBSecretName,
					Configmap: ctrlCommon.DatastoreEDBCMName,
				},
			},
		})
	}
	return
}

// handleOperandRequest manages the ibm-iam-request OperandRequest and adds or removes Operand entries from it depending
// upon what the IM install needs. At a minimum, the UI Operator is included.
func (r *AuthenticationReconciler) handleOperandRequest(ctx context.Context, req ctrl.Request) (result *ctrl.Result, err error) {
	opReqName := "ibm-iam-request"
	reqLogger := logf.FromContext(ctx).WithValues(
		"subreconciler", "handleOperandRequest",
		"OperandRequest.Name", opReqName,
		"OperandRequest.Namespace", req.Namespace)
	reqLogger.Info("Ensure that OperandRequest is updated with correct Operands")
	authCR := &operatorv1alpha1.Authentication{}
	if result, err = r.getLatestAuthentication(ctx, req, authCR); subreconciler.ShouldHaltOrRequeue(result, err) {
		return
	}

	desiredOperands := []operatorv1alpha1.Operand{
		{Name: "ibm-idp-config-ui-operator"},
		// TODO Remove this
		{Name: "ibm-im-mongodb-operator"},
	}

	if err = r.addEmbeddedEDBIfNeeded(ctx, authCR, &desiredOperands); err != nil {
		return subreconciler.RequeueWithError(err)
	}

	observedOpReq := &operatorv1alpha1.OperandRequest{}
	err = r.Get(ctx, types.NamespacedName{Name: opReqName, Namespace: authCR.Namespace}, observedOpReq)

	if k8sErrors.IsNotFound(err) {
		reqLogger.Info("OperandRequest not found, creating")
		desiredRequests := []operatorv1alpha1.Request{
			{Registry: "common-service", RegistryNamespace: authCR.Namespace, Operands: desiredOperands},
		}

		desiredOperandSpec := operatorv1alpha1.OperandRequestSpec{
			Requests: desiredRequests,
		}

		desiredObjectMeta := metav1.ObjectMeta{
			Name:      opReqName,
			Namespace: authCR.Namespace,
		}

		desiredOpReq := &operatorv1alpha1.OperandRequest{
			ObjectMeta: desiredObjectMeta,
			Spec:       desiredOperandSpec,
		}

		if err = r.Create(ctx, desiredOpReq); k8sErrors.IsAlreadyExists(err) {
			reqLogger.Info("OperandRequest already exists; continuing")
			return subreconciler.ContinueReconciling()
		} else if err != nil {
			reqLogger.Error(err, "Failed to create OperandRequest")
			return subreconciler.RequeueWithError(err)
		}
<<<<<<< HEAD
		reqLogger.Info("Created OperandRequest")
		return subreconciler.Requeue()
=======
		reqLogger.Info("Created OperandRequest", "OperandRequestName", opReqName)
		return subreconciler.RequeueWithDelay(opreqWait)
>>>>>>> aa75eb5f
	} else if err != nil {
		reqLogger.Error(err, "Failed to get OperandRequest")
		return subreconciler.RequeueWithError(err)
	}

	changed := false
	// Previously, the IM Operator used a feature of ODLM to deploy a default Authentication CR that was defined in
	// its alm-examples on the CSV. Now that the Operator needs to be able to control the Operators it requires
	// during its runtime instead of between Operator installs or upgrades, it needs to remove the
	// operator.ibm.com/opreq-control label from the OperandRequest in order to signal that ODLM is no longer
	// controlling the contents of this OperandRequest.
	if _, ok := observedOpReq.Labels["operator.ibm.com/opreq-control"]; ok {
		delete(observedOpReq.Labels, "operator.ibm.com/opreq-control")
		changed = true
	}

	observedOperands := observedOpReq.Spec.Requests[0].Operands
	observedMongoDBOperand := getMongoDBOperandFromOpReq(observedOpReq)

	if r.needToPreserveMongoDBInOpReq(ctx, authCR) && observedMongoDBOperand != nil &&
		!hasMongoDBOperandFromOperands(desiredOperands) {
		desiredOperands = append(desiredOperands, *observedMongoDBOperand)
	}

	if !operandsAreEqual(observedOperands, desiredOperands) {
		observedOpReq.Spec.Requests[0].Operands = desiredOperands
		changed = true
	}

	if observedOpReq.Spec.Requests[0].RegistryNamespace != authCR.Namespace {
		observedOpReq.Spec.Requests[0].RegistryNamespace = authCR.Namespace
		changed = true
	}

	if changed {
		if err = controllerutil.SetOwnerReference(authCR, observedOpReq, r.Scheme); err != nil {
			reqLogger.Error(err, "Failed to set owner reference on OperandRequest")
			return subreconciler.RequeueWithError(err)
		}
		if err = r.Update(ctx, observedOpReq); err != nil {
			reqLogger.Error(err, "Failed to update OperandRequest")
			return subreconciler.RequeueWithError(err)
		}
<<<<<<< HEAD
		reqLogger.Info("Updated OperandRequest successfully")
		return subreconciler.Requeue()
=======
		reqLogger.Info("Updated OperandRequest successfully", "OperandRequestName", opReqName)
		return subreconciler.RequeueWithDelay(defaultLowerWait)
>>>>>>> aa75eb5f
	}

	reqLogger.Info("No changes to OperandRequest; continue")
	return subreconciler.ContinueReconciling()
}

// operandsAreEqual compares two lists of Operands and returns whether the lists contain the same elements.
func operandsAreEqual(operandsA, operandsB []operatorv1alpha1.Operand) bool {
	if len(operandsA) != len(operandsB) {
		return false
	}
	for _, a := range operandsA {
		found := false
		for _, b := range operandsB {
			if reflect.DeepEqual(a, b) {
				found = true
				break
			}
		}
		if !found {
			return false
		}
	}
	return true
}

// configuredForExternalEDB returns whether an Authentication is configured for connecting to an external EDB.
// This is determined by obtaining the `im-datastore-edb-cm` ConfigMap and reading its `IS_EMBEDDED` field.
// If this value is set to "false", then the IM instance needs to use the connection details contained within this
// ConfigMap.
func (r *AuthenticationReconciler) isConfiguredForExternalEDB(ctx context.Context, authCR *operatorv1alpha1.Authentication) (isConfigured bool, err error) {
	// stubbed until external EDB is supported
	reqLogger := logf.FromContext(ctx)
	cm := &corev1.ConfigMap{}

	err = r.Get(ctx, types.NamespacedName{Name: ctrlCommon.DatastoreEDBCMName, Namespace: authCR.Namespace}, cm)
	if err != nil && k8sErrors.IsNotFound(err) {
		return false, nil
	} else if err != nil {
		reqLogger.Error(err, "Failed to get ConfigMap from services namespace", "name", ctrlCommon.DatastoreEDBCMName)
		return false, err
	}

	return cm.Data["IS_EMBEDDED"] == "false", nil
}

// needsEmbeddedEDB is the inverse of isConfiguredForExternalEDB, save for passthrough of any error encountered that is
// not an IsNotFound.
func (r *AuthenticationReconciler) needsEmbeddedEDB(ctx context.Context, authCR *operatorv1alpha1.Authentication) (needsEmbedded bool, err error) {
	isConfiguredForExternal, err := r.isConfiguredForExternalEDB(ctx, authCR)
	return !isConfiguredForExternal, err
}

func (r *AuthenticationReconciler) servicesNamespaceHasMongoDBService(ctx context.Context, authCR *operatorv1alpha1.Authentication) bool {
	service := &corev1.Service{}
	mongoDBServiceName := "mongodb"
	err := r.Get(ctx, types.NamespacedName{Name: mongoDBServiceName, Namespace: authCR.Namespace}, service)
	return err == nil
}

func isIBMMongoDBOperator(name string) bool {
	const earlierMongoDBOperatorName string = "ibm-mongodb-operator"
	const newerMongoDBOperatorName string = "ibm-im-mongodb-operator"
	return name == earlierMongoDBOperatorName || name == newerMongoDBOperatorName
}

func (r *AuthenticationReconciler) needToMigrateMongoDB(ctx context.Context, authCR *operatorv1alpha1.Authentication) bool {
	return authCR.HasNotBeenMigrated() && r.servicesNamespaceHasMongoDBService(ctx, authCR)
}

// needToPreserveMongoDBInOpReq indicates whether the reconciler should keep the requirement for MongoDB in its
// OperandRequest
func (r *AuthenticationReconciler) needToPreserveMongoDBInOpReq(ctx context.Context, authCR *operatorv1alpha1.Authentication) bool {
	return r.needToMigrateMongoDB(ctx, authCR) || authCR.IsRetainingArtifacts()
}

func getMongoDBOperandFromOpReq(opReq *operatorv1alpha1.OperandRequest) *operatorv1alpha1.Operand {
	if len(opReq.Spec.Requests) == 0 {
		return nil
	}
	for _, request := range opReq.Spec.Requests {
		if request.Registry != "common-service" {
			continue
		}
		o := getMongoDBOperandFromOperands(request.Operands)
		if o != nil {
			return o
		}
	}
	return nil
}

func getMongoDBOperandFromOperands(operands []operatorv1alpha1.Operand) *operatorv1alpha1.Operand {
	for _, operand := range operands {
		if isIBMMongoDBOperator(operand.Name) {
			return &operand
		}
	}
	return nil
}

func hasMongoDBOperandFromOperands(operands []operatorv1alpha1.Operand) bool {
	return getMongoDBOperandFromOperands(operands) != nil
}

// createEDBShareClaim requests a share of the embedded EDB Common Service via the creation of a CommonService object.
func (r *AuthenticationReconciler) createEDBShareClaim(ctx context.Context, req ctrl.Request) (result *ctrl.Result, err error) {
	reqLogger := log.WithValues("Instance.Namespace", req.Namespace, "Instance.Name", req.Name)
	reqLogger.Info("Create a CommonService CR for shared EDB claim")

	authCR := &operatorv1alpha1.Authentication{}
	if result, err = r.getLatestAuthentication(ctx, req, authCR); subreconciler.ShouldHaltOrRequeue(result, err) {
		return
	}

	if usingExternal, err := r.isConfiguredForExternalEDB(ctx, authCR); err == nil && usingExternal {
		reqLogger.Info("Configured for connecting external EDB; skipping CommonService CR creation")
		return subreconciler.ContinueReconciling()
	} else if err != nil {
		return subreconciler.RequeueWithError(err)
	}

	csCRName := "im-common-service"
	unstructuredCS := map[string]interface{}{
		"kind":       "CommonService",
		"apiVersion": "operator.ibm.com/v3",
		"metadata": map[string]interface{}{
			"name":      csCRName,
			"namespace": authCR.Namespace,
		},
		"spec": map[string]interface{}{
			"sharedDBServices": "IM",
		},
	}
	unstructuredObj := &unstructured.Unstructured{Object: unstructuredCS}

	if err = r.Create(context.TODO(), unstructuredObj); k8sErrors.IsAlreadyExists(err) {
		// CommonService already exists from a previous reconcile
		reqLogger.Info("CommonService CR for shared EDB claim already exists", "CommonServiceName", csCRName)
		return subreconciler.ContinueReconciling()
	} else if err != nil {
		reqLogger.Error(err, "Failed to create CommonService CR for shared EDB claim", "CommonServiceName", csCRName)
		return subreconciler.RequeueWithError(err)
	}
	reqLogger.Info("Created CommonService CR for shared EDB claim successfully")
	return subreconciler.RequeueWithDelay(defaultLowerWait)
}<|MERGE_RESOLUTION|>--- conflicted
+++ resolved
@@ -108,13 +108,8 @@
 			reqLogger.Error(err, "Failed to create OperandRequest")
 			return subreconciler.RequeueWithError(err)
 		}
-<<<<<<< HEAD
 		reqLogger.Info("Created OperandRequest")
-		return subreconciler.Requeue()
-=======
-		reqLogger.Info("Created OperandRequest", "OperandRequestName", opReqName)
 		return subreconciler.RequeueWithDelay(opreqWait)
->>>>>>> aa75eb5f
 	} else if err != nil {
 		reqLogger.Error(err, "Failed to get OperandRequest")
 		return subreconciler.RequeueWithError(err)
@@ -158,13 +153,8 @@
 			reqLogger.Error(err, "Failed to update OperandRequest")
 			return subreconciler.RequeueWithError(err)
 		}
-<<<<<<< HEAD
 		reqLogger.Info("Updated OperandRequest successfully")
-		return subreconciler.Requeue()
-=======
-		reqLogger.Info("Updated OperandRequest successfully", "OperandRequestName", opReqName)
 		return subreconciler.RequeueWithDelay(defaultLowerWait)
->>>>>>> aa75eb5f
 	}
 
 	reqLogger.Info("No changes to OperandRequest; continue")
