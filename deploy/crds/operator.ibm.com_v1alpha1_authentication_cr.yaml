--- conflicted
+++ resolved
@@ -27,7 +27,7 @@
       requests:
         cpu: 100m
         memory: 350Mi
-<<<<<<< HEAD
+        ephemeral-storage: 400Mi
   pgsqlService:
     imageRegistry: "quay.io/opencloudio"
     imageName: "postgresql"
@@ -42,9 +42,6 @@
         cpu: 75m
         ephemeral-storage: 128Mi
         memory: 256Mi
-=======
-        ephemeral-storage: 400Mi
->>>>>>> c3ad271d
   clientRegistration:
     imageRegistry: "quay.io/opencloudio"
     imageName: "icp-platform-auth"
