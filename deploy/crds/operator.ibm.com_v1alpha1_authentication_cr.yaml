--- conflicted
+++ resolved
@@ -96,14 +96,11 @@
     openshiftPort: 443
     roksEnabled: true
     nonceEnabled: true
-<<<<<<< HEAD
     claimsSupported: "name,family_name,display_name,given_name,preferred_username"
-    claimsMap: "name=\"givenName\" family_name=\"givenName\" given_name=\"givenName\" preferred_username=\"displayName\"
+    claimsMap: "name=\"givenName\" family_name=\"givenName\" given_name=\"givenName\" preferred_username=\"givenName\"
     display_name=\"displayName\""
     scopeClaim: "profile=\"name,family_name,display_name,given_name,preferred_username\""
-=======
     bootstrapUserId: ""
->>>>>>> 9ad2dff7
     roksURL: "https://roks.domain.name:443"
     roksUserPrefix: "IAM#"
     wlpClientID: "4444be3a738841016ab76d71b650e836"
