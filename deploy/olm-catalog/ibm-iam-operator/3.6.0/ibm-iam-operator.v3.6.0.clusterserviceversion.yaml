apiVersion: operators.coreos.com/v1alpha1
kind: ClusterServiceVersion
metadata:
  annotations:
    alm-examples: |-
      [
        {
          "apiVersion": "operator.ibm.com/v1alpha1",
          "kind": "OIDCClientWatcher",
          "metadata": {
            "name": "example-oidcclientwatcher"
          },
          "spec": {
            "imageName": "icp-oidcclient-watcher",
            "imageRegistry": "quay.io/opencloudio",            
            "imageTagPostfix": "3.3.1",
            "operatorVersion": "0.14.1",
            "replicas": 1
          }
        },
        {
          "apiVersion": "operator.ibm.com/v1alpha1",
          "kind": "PolicyDecision",
          "metadata": {
            "name": "example-policydecision"
          },
          "spec": {
            "auditService": {
              "imageName": "icp-audit-service",
              "imageRegistry": "quay.io/opencloudio",
              "imageTag": "3.4.0",
              "journalPath": "/run/systemd/journal"
            },
            "imageName": "iam-policy-decision",
            "imageRegistry": "quay.io/opencloudio",
            "imageTag": "3.3.1",
            "initMongodb": {
              "imageName": "icp-platform-auth",
              "imageRegistry": "quay.io/opencloudio",
              "imageTag": "3.3.2"
            },
            "operatorVersion": "0.14.1",
            "replicas": 1
          }
        },
        {
          "apiVersion": "operator.ibm.com/v1alpha1",
          "kind": "Authentication",
          "metadata": {
            "name": "example-authentication"
          },
          "spec": {
            "auditService": {
              "imageName": "icp-audit-service",
              "imageRegistry": "quay.io/opencloudio",
              "imageTag": "3.4.0",
              "journalPath": "/run/systemd/journal"
            },
            "authService": {
              "imageName": "icp-platform-auth",
              "imageRegistry": "quay.io/opencloudio",
              "imageTag": "3.3.2",
              "ldapsCACert": "platform-auth-ldaps-ca-cert",
              "routerCertSecret": "route-tls-secret"
            },
            "clientRegistration": {
              "imageName": "icp-platform-auth",
              "imageRegistry": "quay.io/opencloudio",
              "imageTag": "3.3.2"
            },
            "config": {
              "authUniqueHosts": "internal-ip1 internal-ip2 mycluster.icp",
              "clusterCADomain": "mycluster.icp",
              "clusterExternalAddress": "10.0.0.1",
              "clusterInternalAddress": "10.0.0.1",
              "clusterName": "mycluster",
              "defaultAdminPassword": "password",
              "defaultAdminUser": "admin",
              "enableImpersonation": false,
              "fipsEnabled": true,
              "icpPort": 8443,
              "installType": "fresh",
              "isOpenshiftEnv": true,
              "nonceEnabled": false,
              "oidcIssuerURL": "https://127.0.0.1:443/idauth/oidc/endpoint/OP",
              "openshiftPort": 443,
              "roksEnabled": false,
              "roksURL": "https://roks.domain.name:443",
              "roksUserPrefix": "IAM#",
              "wlpClientID": "4444be3a738841016ab76d71b650e836",
              "wlpClientRegistrationSecret": "f1362ca4d20b8389af2d1ea68042c9af",
              "wlpClientSecret": "aa73bf39752053bf723d1143fb4cf8a2"
            },
            "identityManager": {
              "imageName": "icp-identity-manager",
              "imageRegistry": "quay.io/opencloudio",
              "imageTag": "3.3.3",
              "masterNodesList": "10.0.0.1"
            },
            "identityProvider": {
              "imageName": "icp-identity-provider",
              "imageRegistry": "quay.io/opencloudio",
              "imageTag": "3.3.2"
            },
            "initMongodb": {
              "imageName": "icp-platform-auth",
              "imageRegistry": "quay.io/opencloudio",
              "imageTag": "3.3.2"
            },
            "operatorVersion": "0.14.1",
            "replicas": 1
          }
        },
        {
          "apiVersion": "operator.ibm.com/v1alpha1",
          "kind": "Pap",
          "metadata": {
            "name": "example-pap"
          },
          "spec": {
            "auditService": {
              "imageName": "icp-audit-service",
              "imageRegistry": "quay.io/opencloudio",
              "imageTag": "3.4.0",
              "journalPath": "/run/systemd/journal"
            },
            "operatorVersion": "3.5.0",
            "papService": {
              "imageName": "iam-policy-administration",
              "imageRegistry": "quay.io/opencloudio",
              "imageTag": "3.3.2"
            },
            "replicas": 1
          }
        },
        {
          "apiVersion": "operator.ibm.com/v1alpha1",
          "kind": "PolicyController",
          "metadata": {
            "name": "policycontroller-deployment"
          },
          "spec": {
            "imageName": "iam-policy-controller",
            "imageRegistry": "quay.io/opencloudio",
            "imageTagPostfix": "3.3.1",
            "operatorVersion": "0.14.1",
            "replicas": 1
          }
        },
        {
          "apiVersion": "operator.ibm.com/v1alpha1",
          "kind": "SecretWatcher",
          "metadata": {
            "name": "secretwatcher-deployment"
          },
          "spec": {
            "imageName": "icp-secret-watcher",
            "imageRegistry": "quay.io/opencloudio",
            "imageTagPostfix": "3.3.1",
            "operatorVersion": "0.14.1",
            "replicas": 1
          }
        },
        {
          "apiVersion": "operator.ibm.com/v1alpha1",
          "kind": "SecurityOnboarding",
          "metadata": {
            "name": "example-securityonboarding"
          },
          "spec": {
            "iamOnboarding": {
              "imageName": "icp-iam-onboarding",
              "imageRegistry": "quay.io/opencloudio",
              "imageTag": "3.3.1"
            },
            "imageName": "icp-iam-onboarding",
            "imageRegistry": "quay.io/opencloudio",
            "imageTag": "3.3.1",
            "impersonation": {
              "enableImpersonation": false
            },
            "initAuthService": {
              "imageName": "icp-platform-auth",
              "imageRegistry": "quay.io/opencloudio",
              "imageTag": "3.3.2"
            },
            "initIdentityManager": {
              "imageName": "icp-platform-auth",
              "imageRegistry": "quay.io/opencloudio",
              "imageTag": "3.3.2"
            },
            "initIdentityProvider": {
              "imageName": "icp-platform-auth",
              "imageRegistry": "quay.io/opencloudio",
              "imageTag": "3.3.2"
            },
            "initPAPSpec": {
              "imageName": "icp-platform-auth",
              "imageRegistry": "quay.io/opencloudio",
              "imageTag": "3.3.2"
            },
            "initTokenService": {
              "imageName": "icp-platform-auth",
              "imageRegistry": "quay.io/opencloudio",
              "imageTag": "3.3.2"
            },
            "operatorVersion": "0.14.1",
            "replicas": 1
          }
        },
        {
          "apiVersion": "operator.ibm.com/v1alpha1",
          "kind": "OperandRequest",
          "metadata": {
            "name": "ibm-iam-request"
          },
          "spec": {
            "requests": [
              {
                "operands": [
                  {
                    "name": "ibm-mongodb-operator"
                  },
                  {
                    "name": "ibm-cert-manager-operator"
                  },
                  {
                    "name": "ibm-management-ingress-operator"
                  }
                ],
                "registry": "common-service"
              }
            ]
          }
        }
      ]
    capabilities: Basic Install
    categories: Security
    certified: "false"
    containerImage: quay.io/opencloudio/ibm-iam-operator:3.6.0
    description: The IAM operator provides a simple Kubernetes CRD-Based API to manage
      the lifecycle of IAM services. With this operator, you can simply deploy and
      upgrade the IAM services
    repository: https://github.com/IBM/ibm-iam-operator
    support: IBM
  name: ibm-iam-operator.v3.6.0
  namespace: placeholder
spec:
  apiservicedefinitions: {}
  customresourcedefinitions:
    owned:
    - description: Authentication is the Schema for the authentications API
      kind: Authentication
      name: authentications.operator.ibm.com
      displayName: Authentication
      resources:
        - kind: secrets
          name: ''
          version: v1
        - kind: mutatingwebhookconfigurations
          name: ''
          version: v1beta1
        - kind: paps
          name: ''
          version: v1alpha1
        - kind: clusterroles
          name: ''
          version: v1
        - kind: clusterrolebindings
          name: ''
          version: v1
        - kind: policycontrollers
          name: ''
          version: v1alpha1
        - kind: ingresses
          name: ''
          version: v1beta1
        - kind: securityonboardings
          name: ''
          version: v1alpha1
        - kind: customresourcedefinitions
          name: ''
          version: v1beta1
        - kind: policydecisions
          name: ''
          version: v1alpha1
        - kind: secretwatchers
          name: ''
          version: v1alpha1
        - kind: servicemonitors
          name: ''
          version: v1
        - kind: authentications
          name: ''
          version: v1alpha1
        - kind: Pods
          name: ''
          version: v1
        - kind: statefulsets
          name: ''
          version: v1
        - kind: services
          name: ''
          version: v1
        - kind: persistentvolumeclaims
          name: ''
          version: v1
        - kind: Jobs
          name: ''
          version: v1
        - kind: configmaps
          name: ''
          version: v1
        - kind: certificates
          name: ''
          version: v1alpha1
        - kind: deployments
          name: ''
          version: v1
        - kind: oidcclientwatchers
          name: ''
          version: v1alpha1
        - kind: users
          name: ''
          version: v1
        - kind: replicasets
          name: ''
          version: v1
      specDescriptors:
      - description: A list defines the catalog information for operators.
        displayName: Operators
        path: operators
        x-descriptors:
        - 'urn:alm:descriptor:com.tectonic.ui:text'
      - description: A list defines the catalog information for identity manager.
        displayName: identityManager
        path: identityManager
        x-descriptors:
        - 'urn:alm:descriptor:com.tectonic.ui:text'
      - description: A list defines the catalog information for operator version.
        displayName: OperatorVersion
        path: operatorVersion
        x-descriptors:
        - 'urn:alm:descriptor:com.tectonic.ui:text'
      - description: A list defines the catalog information for audit service.
        displayName: AuditService
        path: auditService
        x-descriptors:
        - 'urn:alm:descriptor:com.tectonic.ui:text'
      - description: A list defines the catalog information for auth service.
        displayName: authService
        path: authService
        x-descriptors:
        - 'urn:alm:descriptor:com.tectonic.ui:text'
      - description: A list defines the catalog information for identity provider.
        displayName: identityProvider
        path: identityProvider
        x-descriptors:
        - 'urn:alm:descriptor:com.tectonic.ui:text'
      - description: A list defines the catalog information for init mongodb.
        displayName: initMongodb
        path: initMongodb
        x-descriptors:
        - 'urn:alm:descriptor:com.tectonic.ui:text'
      - description: A list defines the catalog information for replicas.
        displayName: Replicas
        path: replicas
        x-descriptors:
        - 'urn:alm:descriptor:com.tectonic.ui:text'
      - description: A list defines the catalog information for client registration.
        displayName: ClientRegistration
        path: clientRegistration
        x-descriptors:
        - 'urn:alm:descriptor:com.tectonic.ui:text'
      - description: A list defines the catalog information for config.
        displayName: Config
        path: config
        x-descriptors:
        - 'urn:alm:descriptor:com.tectonic.ui:text' 
      statusDescriptors:
      - description: The status of operators.
        displayName: Operator Status
        path: OperatorsStatus
        x-descriptors:
        - urn:alm:descriptor:com.tectonic.ui:podStatuses
      - description: The status of nodes.
        displayName: Node Status
        path: nodes
        x-descriptors:
        - urn:alm:descriptor:com.tectonic.ui:podStatuses
      version: v1alpha1
    - description: OIDCClientWatcher is the Schema for the oidcclientwatchers API
      kind: OIDCClientWatcher
      name: oidcclientwatchers.operator.ibm.com
      displayName: OIDCClientWatcher
      resources:
        - kind: secrets
          name: ''
          version: v1
        - kind: mutatingwebhookconfigurations
          name: ''
          version: v1beta1
        - kind: clusterroles
          name: ''
          version: v1
        - kind: clusterrolebindings
          name: ''
          version: v1
        - kind: paps
          name: ''
          version: v1alpha1
        - kind: policycontrollers
          name: ''
          version: v1alpha1
        - kind: ingresses
          name: ''
          version: v1beta1
        - kind: securityonboardings
          name: ''
          version: v1alpha1
        - kind: customresourcedefinitions
          name: ''
          version: v1beta1
        - kind: policydecisions
          name: ''
          version: v1alpha1
        - kind: secretwatchers
          name: ''
          version: v1alpha1
        - kind: authentications
          name: ''
          version: v1alpha1
        - kind: Pods
          name: ''
          version: v1
        - kind: statefulsets
          name: ''
          version: v1
        - kind: services
          name: ''
          version: v1
        - kind: persistentvolumeclaims
          name: ''
          version: v1
        - kind: Jobs
          name: ''
          version: v1
        - kind: configmaps
          name: ''
          version: v1
        - kind: certificates
          name: ''
          version: v1alpha1
        - kind: deployments
          name: ''
          version: v1
        - kind: oidcclientwatchers
          name: ''
          version: v1alpha1
        - kind: users
          name: ''
          version: v1
        - kind: replicasets
          name: ''
          version: v1
        - kind: securityonboardings
          name: ''
          version: v1alpha1
        - kind: servicemonitors
          name: ''
          version: v1
      specDescriptors:
      - description: A list defines the catalog information for operators.
        displayName: Operators
        path: operators
        x-descriptors:
        - 'urn:alm:descriptor:com.tectonic.ui:text'
      - description: A list defines the catalog information for image registry.
        displayName: imageRegistry
        path: imageRegistry
        x-descriptors:
        - 'urn:alm:descriptor:com.tectonic.ui:text'
      - description: A list defines the catalog information for image tag postfix.
        displayName: imageTagPostfix
        path: imageTagPostfix
        x-descriptors:
        - 'urn:alm:descriptor:com.tectonic.ui:text'
      - description: A list defines the catalog information for operator version.
        displayName: operatorVersion
        path: operatorVersion
        x-descriptors:
        - 'urn:alm:descriptor:com.tectonic.ui:text'
      - description: A list defines the catalog information for replicas.
        displayName: Replicas
        path: replicas
        x-descriptors:
        - 'urn:alm:descriptor:com.tectonic.ui:text'
      statusDescriptors:
      - description: The status of operators.
        displayName: Operator Status
        path: OperatorsStatus
        x-descriptors:
        - urn:alm:descriptor:com.tectonic.ui:podStatuses
      - description: The status of nodes.
        displayName: Node Status
        path: nodes
        x-descriptors:
        - urn:alm:descriptor:com.tectonic.ui:podStatuses
      version: v1alpha1
    - description: Pap is the Schema for the paps API
      kind: Pap
      name: paps.operator.ibm.com
      displayName: Pap
      resources:
        - kind: secrets
          name: ''
          version: v1
        - kind: paps
          name: ''
          version: v1alpha1
        - kind: policycontrollers
          name: ''
          version: v1alpha1
        - kind: ingresses
          name: ''
          version: v1beta1
        - kind: securityonboardings
          name: ''
          version: v1alpha1
        - kind: customresourcedefinitions
          name: ''
          version: v1beta1
        - kind: policydecisions
          name: ''
          version: v1alpha1
        - kind: secretwatchers
          name: ''
          version: v1alpha1
        - kind: servicemonitors
          name: ''
          version: v1
        - kind: authentications
          name: ''
          version: v1alpha1
        - kind: Pods
          name: ''
          version: v1
        - kind: statefulsets
          name: ''
          version: v1
        - kind: services
          name: ''
          version: v1
        - kind: persistentvolumeclaims
          name: ''
          version: v1
        - kind: Jobs
          name: ''
          version: v1
        - kind: configmaps
          name: ''
          version: v1
        - kind: certificates
          name: ''
          version: v1alpha1
        - kind: deployments
          name: ''
          version: v1
        - kind: oidcclientwatchers
          name: ''
          version: v1alpha1
        - kind: users
          name: ''
          version: v1
        - kind: replicasets
          name: ''
          version: v1
      specDescriptors:
      - description: A list defines the catalog information for operators.
        displayName: Operators
        path: operators
        x-descriptors:
        - 'urn:alm:descriptor:com.tectonic.ui:text'
      - description: A list defines the catalog information for replicas.
        displayName: Replicas
        path: replicas
        x-descriptors:
        - 'urn:alm:descriptor:com.tectonic.ui:text'
      - description: A list defines the catalog information for audit service.
        displayName: AuditService
        path: auditService
        x-descriptors:
        - 'urn:alm:descriptor:com.tectonic.ui:text'
      - description: A list defines the catalog information for operator version.
        displayName: OperatorVersion
        path: operatorVersion
        x-descriptors:
        - 'urn:alm:descriptor:com.tectonic.ui:text'
      - description: A list defines the catalog information for pap service.
        displayName: PapService
        path: papService
        x-descriptors:
        - 'urn:alm:descriptor:com.tectonic.ui:text'
      statusDescriptors:
      - description: The status of operators.
        displayName: Operator Status
        path: OperatorsStatus
        x-descriptors:
        - urn:alm:descriptor:com.tectonic.ui:podStatuses
      - description: The status of nodes.
        displayName: Node Status
        path: nodes
        x-descriptors:
        - urn:alm:descriptor:com.tectonic.ui:podStatuses
      version: v1alpha1
    - description: PolicyController is the Schema for the policycontrollers API
      kind: PolicyController
      name: policycontrollers.operator.ibm.com
      displayName: PolicyController
      resources:
        - kind: secrets
          name: ''
          version: v1
        - kind: clusterroles
          name: ''
          version: v1
        - kind: clusterrolebindings
          name: ''
          version: v1
        - kind: paps
          name: ''
          version: v1alpha1
        - kind: policycontrollers
          name: ''
          version: v1alpha1
        - kind: ingresses
          name: ''
          version: v1beta1
        - kind: securityonboardings
          name: ''
          version: v1alpha1
        - kind: customresourcedefinitions
          name: ''
          version: v1beta1
        - kind: policydecisions
          name: ''
          version: v1alpha1
        - kind: secretwatchers
          name: ''
          version: v1alpha1
        - kind: servicemonitors
          name: ''
          version: v1
        - kind: authentications
          name: ''
          version: v1alpha1
        - kind: Pods
          name: ''
          version: v1
        - kind: statefulsets
          name: ''
          version: v1
        - kind: services
          name: ''
          version: v1
        - kind: persistentvolumeclaims
          name: ''
          version: v1
        - kind: Jobs
          name: ''
          version: v1
        - kind: configmaps
          name: ''
          version: v1
        - kind: certificates
          name: ''
          version: v1alpha1
        - kind: deployments
          name: ''
          version: v1
        - kind: oidcclientwatchers
          name: ''
          version: v1alpha1
        - kind: users
          name: ''
          version: v1
        - kind: replicasets
          name: ''
          version: v1
      specDescriptors:
      - description: A list defines the catalog information for operators.
        displayName: Operators
        path: operators
        x-descriptors:
        - 'urn:alm:descriptor:com.tectonic.ui:text'
      - description: A list defines the catalog information for image registry.
        displayName: imageRegistry
        path: imageRegistry
        x-descriptors:
        - 'urn:alm:descriptor:com.tectonic.ui:text'
      - description: A list defines the catalog information for image tag postfix.
        displayName: imageTagPostfix
        path: imageTagPostfix
        x-descriptors:
        - 'urn:alm:descriptor:com.tectonic.ui:text'
      - description: A list defines the catalog information for operator version.
        displayName: operatorVersion
        path: operatorVersion
        x-descriptors:
        - 'urn:alm:descriptor:com.tectonic.ui:text'
      - description: A list defines the catalog information for replicas.
        displayName: Replicas
        path: replicas
        x-descriptors:
        - 'urn:alm:descriptor:com.tectonic.ui:text'
      statusDescriptors:
      - description: The status of operators.
        displayName: Operator Status
        path: OperatorsStatus
        x-descriptors:
        - urn:alm:descriptor:com.tectonic.ui:podStatuses
      - description: The status of nodes.
        displayName: Node Status
        path: nodes
        x-descriptors:
        - urn:alm:descriptor:com.tectonic.ui:podStatuses
      version: v1alpha1
    - description: PolicyDecision is the Schema for the policydecisions API
      kind: PolicyDecision
      name: policydecisions.operator.ibm.com
      displayName: PolicyDecision
      resources:
        - kind: secrets
          name: ''
          version: v1
        - kind: paps
          name: ''
          version: v1alpha1
        - kind: policycontrollers
          name: ''
          version: v1alpha1
        - kind: ingresses
          name: ''
          version: v1beta1
        - kind: securityonboardings
          name: ''
          version: v1alpha1
        - kind: customresourcedefinitions
          name: ''
          version: v1beta1
        - kind: policydecisions
          name: ''
          version: v1alpha1
        - kind: secretwatchers
          name: ''
          version: v1alpha1
        - kind: servicemonitors
          name: ''
          version: v1
        - kind: authentications
          name: ''
          version: v1alpha1
        - kind: Pods
          name: ''
          version: v1
        - kind: statefulsets
          name: ''
          version: v1
        - kind: services
          name: ''
          version: v1
        - kind: persistentvolumeclaims
          name: ''
          version: v1
        - kind: Jobs
          name: ''
          version: v1
        - kind: configmaps
          name: ''
          version: v1
        - kind: certificates
          name: ''
          version: v1alpha1
        - kind: deployments
          name: ''
          version: v1
        - kind: oidcclientwatchers
          name: ''
          version: v1alpha1
        - kind: users
          name: ''
          version: v1
        - kind: replicasets
          name: ''
          version: v1
      specDescriptors:
      - description: A list defines the catalog information for operators.
        displayName: Operators
        path: operators
        x-descriptors:
        - 'urn:alm:descriptor:com.tectonic.ui:text'
      - description: A list defines the catalog information for image registry.
        displayName: imageRegistry
        path: imageRegistry
        x-descriptors:
        - 'urn:alm:descriptor:com.tectonic.ui:text'
      - description: A list defines the catalog information for image tag.
        displayName: imageTag
        path: imageTag
        x-descriptors:
        - 'urn:alm:descriptor:com.tectonic.ui:text'
      - description: A list defines the catalog information for init mongodb.
        displayName: initMongodb
        path: initMongodb
        x-descriptors:
        - 'urn:alm:descriptor:com.tectonic.ui:text'
      - description: A list defines the catalog information for operator version.
        displayName: operatorVersion
        path: operatorVersion
        x-descriptors:
        - 'urn:alm:descriptor:com.tectonic.ui:text'
      - description: A list defines the catalog information for replicas.
        displayName: replicas
        path: replicas
        x-descriptors:
        - 'urn:alm:descriptor:com.tectonic.ui:text'
      - description: A list defines the catalog information for audit service.
        displayName: auditService
        path: auditService
        x-descriptors:
        - 'urn:alm:descriptor:com.tectonic.ui:text'
      - description: A list defines the catalog information for image name.
        displayName: imageName
        path: imageName
        x-descriptors:
        - 'urn:alm:descriptor:com.tectonic.ui:text'
      statusDescriptors:
      - description: The status of operators.
        displayName: Operator Status
        path: OperatorsStatus
        x-descriptors:
        - urn:alm:descriptor:com.tectonic.ui:podStatuses
      - description: The status of nodes.
        displayName: Node Status
        path: nodes
        x-descriptors:
        - urn:alm:descriptor:com.tectonic.ui:podStatuses
      version: v1alpha1
    - description: SecretWatcher is the Schema for the secretwatchers API
      kind: SecretWatcher
      name: secretwatchers.operator.ibm.com
      displayName: SecretWatcher
      resources:
        - kind: secrets
          name: ''
          version: v1
        - kind: paps
          name: ''
          version: v1alpha1
        - kind: policycontrollers
          name: ''
          version: v1alpha1
        - kind: ingresses
          name: ''
          version: v1beta1
        - kind: securityonboardings
          name: ''
          version: v1alpha1
        - kind: customresourcedefinitions
          name: ''
          version: v1beta1
        - kind: policydecisions
          name: ''
          version: v1alpha1
        - kind: secretwatchers
          name: ''
          version: v1alpha1
        - kind: servicemonitors
          name: ''
          version: v1
        - kind: authentications
          name: ''
          version: v1alpha1
        - kind: Pods
          name: ''
          version: v1
        - kind: statefulsets
          name: ''
          version: v1
        - kind: services
          name: ''
          version: v1
        - kind: persistentvolumeclaims
          name: ''
          version: v1
        - kind: Jobs
          name: ''
          version: v1
        - kind: configmaps
          name: ''
          version: v1
        - kind: certificates
          name: ''
          version: v1alpha1
        - kind: deployments
          name: ''
          version: v1
        - kind: oidcclientwatchers
          name: ''
          version: v1alpha1
        - kind: users
          name: ''
          version: v1
        - kind: replicasets
          name: ''
          version: v1
      specDescriptors:
      - description: A list defines the catalog information for operators.
        displayName: Operators
        path: operators
        x-descriptors:
        - 'urn:alm:descriptor:com.tectonic.ui:text'
      - description: A list defines the catalog information for image registry.
        displayName: imageRegistry
        path: imageRegistry
        x-descriptors:
        - 'urn:alm:descriptor:com.tectonic.ui:text'
      - description: A list defines the catalog information for image tag postfix.
        displayName: imageTagPostfix
        path: imageTagPostfix
        x-descriptors:
        - 'urn:alm:descriptor:com.tectonic.ui:text'
      - description: A list defines the catalog information for operator version.
        displayName: operatorVersion
        path: operatorVersion
        x-descriptors:
        - 'urn:alm:descriptor:com.tectonic.ui:text'
      - description: A list defines the catalog information for replicas.
        displayName: Replicas
        path: replicas
        x-descriptors:
        - 'urn:alm:descriptor:com.tectonic.ui:text'
      statusDescriptors:
      - description: The status of operators.
        displayName: Operator Status
        path: OperatorsStatus
        x-descriptors:
        - urn:alm:descriptor:com.tectonic.ui:podStatuses
      - description: The status of nodes.
        displayName: Node Status
        path: nodes
        x-descriptors:
        - urn:alm:descriptor:com.tectonic.ui:podStatuses
      version: v1alpha1
    - description: SecurityOnboarding is the Schema for the securityonboardings API
      kind: SecurityOnboarding
      name: securityonboardings.operator.ibm.com
      displayName: SecurityOnboarding
      resources:
        - kind: secrets
          name: ''
          version: v1
        - kind: paps
          name: ''
          version: v1alpha1
        - kind: policycontrollers
          name: ''
          version: v1alpha1
        - kind: ingresses
          name: ''
          version: v1beta1
        - kind: securityonboardings
          name: ''
          version: v1alpha1
        - kind: customresourcedefinitions
          name: ''
          version: v1beta1
        - kind: policydecisions
          name: ''
          version: v1alpha1
        - kind: secretwatchers
          name: ''
          version: v1alpha1
        - kind: servicemonitors
          name: ''
          version: v1
        - kind: authentications
          name: ''
          version: v1alpha1
        - kind: Pods
          name: ''
          version: v1
        - kind: statefulsets
          name: ''
          version: v1
        - kind: services
          name: ''
          version: v1
        - kind: persistentvolumeclaims
          name: ''
          version: v1
        - kind: Jobs
          name: ''
          version: v1
        - kind: configmaps
          name: ''
          version: v1
        - kind: certificates
          name: ''
          version: v1alpha1
        - kind: deployments
          name: ''
          version: v1
        - kind: oidcclientwatchers
          name: ''
          version: v1alpha1
        - kind: users
          name: ''
          version: v1
        - kind: replicasets
          name: ''
          version: v1
      specDescriptors:
      - description: A list defines the catalog information for operators.
        displayName: Operators
        path: operators
        x-descriptors:
        - 'urn:alm:descriptor:com.tectonic.ui:text'
      - description: A list defines the catalog information for image name.
        displayName: imageName
        path: imageName
        x-descriptors:
        - 'urn:alm:descriptor:com.tectonic.ui:text'
      - description: A list defines the catalog information for impersonation.
        displayName: impersonation
        path: impersonation
        x-descriptors:
        - 'urn:alm:descriptor:com.tectonic.ui:text'
      - description: A list defines the catalog information for init identity manager.
        displayName: initIdentityManager
        path: initIdentityManager
        x-descriptors:
        - 'urn:alm:descriptor:com.tectonic.ui:text'
      - description: A list defines the catalog information for replicas.
        displayName: Replicas
        path: replicas
        x-descriptors:
        - 'urn:alm:descriptor:com.tectonic.ui:text'
      - description: A list defines the catalog information for iam onboarding.
        displayName: iamOnboarding
        path: iamOnboarding
        x-descriptors:
        - 'urn:alm:descriptor:com.tectonic.ui:text'
      - description: A list defines the catalog information for image registry.
        displayName: imageRegistry
        path: imageRegistry
        x-descriptors:
        - 'urn:alm:descriptor:com.tectonic.ui:text'
      - description: A list defines the catalog information for image tag.
        displayName: imageTag
        path: imageTag
        x-descriptors:
        - 'urn:alm:descriptor:com.tectonic.ui:text'
      - description: A list defines the catalog information for init auth service.
        displayName: initAuthService
        path: initAuthService
        x-descriptors:
        - 'urn:alm:descriptor:com.tectonic.ui:text'
      - description: A list defines the catalog information for init identity provider.
        displayName: initIdentityProvider
        path: initIdentityProvider
        x-descriptors:
        - 'urn:alm:descriptor:com.tectonic.ui:text'
      - description: A list defines the catalog information for init pap spec.
        displayName: initPAPSpec
        path: initPAPSpec
        x-descriptors:
        - 'urn:alm:descriptor:com.tectonic.ui:text'
      - description: A list defines the catalog information for init token service.
        displayName: initTokenService
        path: initTokenService
        x-descriptors:
        - 'urn:alm:descriptor:com.tectonic.ui:text'
      - description: A list defines the catalog information for operator version.
        displayName: operatorVersion
        path: operatorVersion
        x-descriptors:
        - 'urn:alm:descriptor:com.tectonic.ui:text'
      statusDescriptors:
      - description: The status of operators.
        displayName: Operator Status
        path: OperatorsStatus
        x-descriptors:
        - 'urn:alm:descriptor:com.tectonic.ui:podStatuses'
      - description: The status of pod names.
        displayName: PodNames Status
        path: podNames
        x-descriptors:
        - 'urn:alm:descriptor:com.tectonic.ui:podStatuses'
      version: v1alpha1
  description: The IAM Operator provides a Kubernetes CRD-Based API to deploy and
    upgrade IAM services.
  displayName: IBM IAM Operator
  icon:
  - base64data: "iVBORw0KGgoAAAANSUhEUgAAAK8AAACvCAMAAAC8TH5HAAAABGdBTUEAALGPC/xhBQAAAAFzUkdCAK7OHOkAAAB1UExURQAAAJGS77CC4pCS75yM64uV8pSQ7puA85OV87OB4auF5Hyd+H2c936b9n6b94Ca9n+b9n+b9n+b9qOJ56SI55yM6qSI536b96aH5q2D45mN64OZ9ZWQ7oyU8XWg+6uG5oqg/p6L6m+k/ZuY+3mr/6qQ9LqM80D8C0oAAAAbdFJOUwA67R4KKxMBBP6ak6vZgVtJxG5ot+hQ7YDVkwC2C58AAAuSSURBVHja7ZyJerK8EoCDCSTKjoiIS13of/+XeGYm4NLKrvj1OYxt7aa8TiazJZGxSSaZZJJJJvmcSCn/Eq7Cz79DLJk0rb+kXdM9nz0m/4p2mZufz3lAZvEn1HsGye2J9128h7/Gezj8Nd7D3+I9/xu8SjWHrS76bfN8A+NsYxjowCvbPN+QSGB6kWi6QHteyQLPfx+wYsH2eHSthgu05lXMy/PceRcwxtnjdnts4mjLq5hBceVdcVsya71FMeov0JIXMuQwR+DoXX5EMgf0uz2GrDYbb8mrmE+4Z/NdvDCApN+jX3uFdrySqfW70wzFbFLwWtVNkXa8ONlIvfx9Dk0xSyvYq0NpxasYJ9o8emcUVCw6EjGvuUpLXgfVm9cP1fAZp1yyCKeGBf8pB96g9jUZ57c6s1vIIAUfjXqY9eFg1yiuKJnOECzeW+TJm0+rxRGGWfcP7/dld8bZwqcp/dJqIs9hrJIJ/JD2abV5j1StfJn1/pofo/Kx0ae1KfAO7/Vld7anfVpf28M5kKPDc9kYLRW4RDhIwYV/PozVUAF39Qre3BmrvsM04nisjHHyJlUjZEOefuBj8UIA81zHfGJ84BYeHAP9LKseP1r5LNnvOlHeXJgqRZbUPzT97PHvBVb48VCX09W54du2u3ZJwjD0It/gqmCue/yoolm4b7tQjmohh7cGAWzHC8x/qOFOZmBG4bbERDkQrVYyiGP7iPwPLGrgsAofYbePonEJ2CHxAuvjxEjLvfUj7J1BaP0irY3i888SA63l3alWgwKjbXueZztOSBoucOE33huIZdsWHChXRds72O069PyHhSEBDiOynbAEBiGreCGJKoa5zT8GVBzt4QNgXc+wbq4YvW+hSMkDYNa4EYihWqlYtmouSsYTo4XvgWezHKDcI+7xuPbMMp7JH0GEfhZGRMDIG5FRtLG1IGCNvTp/d9nFZhMx/DXYH/cgSBv6SscM+Tyf0P450Lw+iCmbOGAMonOeO/XlMyTjgAsfmWAN9Y53RFy0hDAovXBDSBFBVAIHDdUJ2lre3J6AVG9Hcln5NQyKCUcrd390g5/BtjpNR2KNGwTVpRDSmk6et6jwCv0ScVhpxopxl3DBIjzVjrYk5gVuEPAaw7UP+aFV+0ex5Aq8y/hTYhiE/UXjhibrlBUisUm8hmHwqujuH3IqQLA/0dT+Af8Q34hT8du3QXlR4nrdkxhJ0554nwAXhpvj+hLUo2u/zWoJM1aXy70ZP8e97APWJ+WGbN1AXNP8tedAasM96PLu4Ik2jhpHZLkqgdGM5TNjuKzNnhkiUmneH8CSCe9wpXV429HDlCu7GcV9JwemWoEbWr3rGZx2iMs5F4+T3S1p89DoYGvkUeLCKC67m+uBsVwVuGpI+QVohGtZ6rHrU+Cu/UaP/ps4KY3iWhlipwNwd4Arh1WLCIy4lpA/2yiF4XZ9ehgMuaRgt7r6FMWiC9DuL64YWtyCrQKuEOLe1iJsG+eO2W8eo+POdrvVtdULrgG0Dbg76xW1uCDcm5GCguzDAeNlz0qPqgfzGunJeAl4aOug6KYQ7l2WhI7DZEMqZ7L5a1uBZWTQF3/QVHvmUosOBX0ZVkbfkgNtDYCbDcDVsIKbQYCJBCY/gak7FHQh+bqiX7LwsnuYfr1gqUTCUsPWgsWdF1H2I1/ZoYBMSLs3o3/blyke+FRiEPE9c1Huq9dpV60GWQNmvybSIrCnee0SGIlDJzJfVzwrttTq7bfkUNCSzV71a19pScNOGHrmi9pWV/Uue6lXYpEcBFfgslSOPG0MBTASc/YK3455PEqvyYY5r0G4AeH6gWHqSCyVxQ2s9ksJw9B/ATBYVUy8fdRL6ZhhlPo1HpIyHelM38OmCuA6oWvzwTah69DTbiW6qxdMCdPdAIGLbrC8lyIimxHRgrhQcA+cdoqluxXc0u7qhcTGNBAYeKkB9CTASfJjVuTo7mvoRsO676Ci+LRanVbd91YgLggp2GI1/kpRq7MAXnuDjBhC8Qpkl3UepwIXgblseDQq2XBcUK8bru0hGgbni7ynzrMNs1xOuJDmNQMAsfAI2B0CjOaAvKuuK2aES8C8XU8Sn98H9SKw12/SwfwVzNyArOLOL1lxEpO37/lKFujlpW3UfTSZwpxaQCkXb+JVd3OAAg1xrQ4vFGzC0MDrbuvLSGtRiSVYuonjeNU5MxMWAVudZzct1azdLmUXzGZLV7BCySxG6Zrq4MsFXqv79A7WiLu1OwwLFgElr7VA3LQjLtZnCCx7+KNo7a4BuG3lhRmKWXQ0LME40Gbxsqt6BQH3arExZ+viCl67Ib1rGHFLQPIQL7JFnHTjRfUCb68whR1mXM3dttpjcWvIAS6uNCRxlmVxxypeCVJw3wjl0/LzmrfaVG4kBgFT6ge57wJ4M7OTfmlNS4j+McpB4G2rTfBGkhAwp2UcWfB2cw/FFogBKQvxrhtTLMnMZYJiFG4eeLM0zVLRg3dIzmJvAbfRgiXjS81rXfeBLIE3TTuVQneZeH8Fb4HXFQ0rcGKJcsNFXsRdduYdViSQBQNy0LCilaSIu+R3TeqP8KKLQAXXzjgw3hR5l3erFvoldOOVr9Cv5eK6v1tzXch0UZfLNGEPvGQi3fU7tMi1m45PgCtb4Nin974Lftmd9yUtJZ94q/NgUG9KvA9rWOjgwKATMTqv3mpcbcDgQxaLRbpYyp+89/5tLMF98GTAVZsP4LfpAuXRYnALBwof+0AxejR0EVVpO4ARbvpz96D1GV7FvNoJB4lNDLiQOKofIQSTicQcnzeq5ZUsxTpi8ctQJeVrJmNj8wbEWxHhYNxjXff8UiT1vww1Oq9R59Dgz1gGb5Kff5a62jA/4tD222Ml75J4zd+8uglmfcQB76s2nktsM2w2z8p2yamWG90eTNrd9ly/ALnAtlP8LO5a1FdSo9sv7h3cVvGqGHkXT9Sr+3ZcjO4faNNYUMErkHf2tIeuqBNhjc0bHXEDoVHBa20qeRm1liw1Mq9H29z68Ard+hs7f0BzWD/3S8g7q+TV3RohR8VVLqq34pgR2G8NL9O8alx3Rrvy7Cr3q2LkXTyPClrBY55JgPqCthFGVbxsgbxxRd2jxKCGTS/zpelW0beD8pB4NxVhVw7t2HSvj0m9lfUx5A/zzWw2q0yPHzYHjWEOuDXvWLnhAtL1Gah3XrWsImkL/WjAkoX7au+r00bQ7my+qFr4ekETpFvyUGsOKOAgZrNNZaE2InCx9XF/qVmFQwNGBVevs42n31K9+5oqFxw0GURc22UayXjBenHrY1Z7UJ/FpOCkRsFjWe+SNsLuef2xCm0QMfvwe60pxnGf5v7iNTR/xWZWb8GjWcOFgBtK3FLBM+uTCpatd5aigue1Pngs4yVcp8VphmT+YYuQGIhxm/Fu37w+j0mPBk4+BIy4ett8q52lGJTneJsbHwHGwx/FQYp2Q6wtogCWH8DNLtdt0S1Pi6RICx8JG1nFCluOV9yWLgrrjAI4HfVQNtYu5emw9ri0EyZGWpCNORYxvVuAGZeHgLIuEVZB5UnAqGLryfsLvDx31Gfa6czSSW+D7XRFVZgEyizlRfEm3yJFSaiM+HQ5Ee5ll3SNVgCczkvi+SJ5c+PMMtIV0BLu6RL32P8Lry8pcVHJcZoYlniDcCNJ49Xp+/uk5QK20PP0kLWYP8qsg2zuvl/VyAlQS1bQ7SnjfQ814O7WeF4jX/P/5l//fT2V77svePeNd/gFNam/FN/eZPd9io0B/ojOwMWVsA8/wO1RZvc/nOgTbqfi7okAfDbUe+KDjcVsPq9X81eJPK/g/So476kfWUG1S6vjmcIqYpGkGwT7r4t8FfffdIP7ajmdNlnC2Qto2fWNtixjudRr4a+VLF0uTa4vJF8XKuXbg/Hr33TjffKn3gp/kkkmmWSSSSaZZJJJJplkkkkmmWSS/yf5H6HANgUotAMHAAAAAElFTkSuQmCC"
    mediatype: "image/png"
  install:
    spec:
      clusterPermissions:
      - rules:
        - apiGroups:
          - apiextensions.k8s.io
          resources:
          - customresourcedefinitions
          verbs:
          - create
          - delete
          - get
          - list
          - patch
          - update
          - watch
        - apiGroups:
          - rbac.authorization.k8s.io/v1
          resources:
          - clusterrolebindings
          - clusterroles
          verbs:
          - create
          - delete
          - get
          - list
          - patch
          - update
          - watch
<<<<<<< HEAD
=======
        - apiGroups:
          - '*'
          resources:
          - '*'
          verbs:
          - '*'
        serviceAccountName: ibm-iam-operand
      - rules:
        - apiGroups:
          - apiextensions.k8s.io
          resources:
          - customresourcedefinitions
          verbs:
          - create
          - delete
          - get
          - list
          - patch
          - update
          - watch
        - apiGroups:
          - rbac.authorization.k8s.io/v1
          resources:
          - clusterrolebindings
          - clusterroles
          verbs:
          - create
          - delete
          - get
          - list
          - patch
          - update
          - watch
        - apiGroups:
          - '*'
          resources:
          - '*'
          verbs:
          - '*'
>>>>>>> ac9a527a
        serviceAccountName: ibm-iam-operator
      deployments:
      - name: ibm-iam-operator
        spec:
          replicas: 1
          selector:
            matchLabels:
              name: ibm-iam-operator
          strategy: {}
          template:
            metadata:
              annotations:
                productID: 068a62892a1e4db39641342e592daa25
                productMetric: FREE
                productName: IBM Cloud Platform Common Services
                productVersion: 3.3.0
              labels:
                name: ibm-iam-operator
            spec:
              containers:
              - command:
                - ibm-iam-operator
                env:
                - name: WATCH_NAMESPACE
                  valueFrom:
                    fieldRef:
                      fieldPath: metadata.annotations['olm.targetNamespaces']
                - name: POD_NAME
                  valueFrom:
                    fieldRef:
                      fieldPath: metadata.name
                - name: OPERATOR_NAME
                  value: ibm-iam-operator
                - name: ICP_CONSOLE_URL
                  valueFrom:
                    configMapKeyRef:
                      key: MANAGEMENT_INGRESS_ROUTE_HOST
                      name: management-ingress-info
                image: quay.io/opencloudio/ibm-iam-operator:3.5.0
                imagePullPolicy: Always
                name: ibm-iam-operator
                resources: {}
                volumeMounts:
                - mountPath: /certs
                  name: cluster-ca-cert
              serviceAccountName: ibm-iam-operator
              volumes:
              - name: cluster-ca-cert
                secret:
                  defaultMode: 420
                  items:
                  - key: tls.key
                    path: ca.key
                  - key: tls.crt
                    path: ca.crt
                  secretName: cs-ca-certificate-secret
      permissions:
      - rules:
        - apiGroups:
          - ""
          resources:
          - pods
          - services
          - services/finalizers
          - endpoints
          - persistentvolumeclaims
          - events
          - configmaps
          - secrets
          verbs:
          - create
          - delete
          - get
          - list
          - patch
          - update
          - watch
        - apiGroups:
          - apps
          resources:
          - deployments
          - daemonsets
          - replicasets
          - statefulsets
          verbs:
          - create
          - delete
          - get
          - list
          - patch
          - update
          - watch
        - apiGroups:
          - monitoring.coreos.com
          resources:
          - servicemonitors
          verbs:
          - get
          - create
        - apiGroups:
          - apps
          resourceNames:
          - ibm-iam-operator
          resources:
          - deployments/finalizers
          verbs:
          - update
        - apiGroups:
          - ""
          resources:
          - pods
          verbs:
          - get
        - apiGroups:
          - apps
          resources:
          - replicasets
          - deployments
          verbs:
          - get
        - apiGroups:
          - operator.ibm.com
          resources:
          - '*'
          - policydecisions
          - oidcclientwatchers
          - authentications
          - policycontrollers
          - paps
          - securityonboardings
          verbs:
          - create
          - delete
          - get
          - list
          - patch
          - update
          - watch
        - apiGroups:
          - certmanager.k8s.io
          resources:
          - '*'
          - certificates
          verbs:
          - create
          - delete
          - get
          - list
          - patch
          - update
          - watch
        - apiGroups:
          - networking.k8s.io
          resources:
          - '*'
          - ingresses
          verbs:
          - create
          - delete
          - get
          - list
          - patch
          - update
          - watch
        - apiGroups:
          - batch
          resources:
          - jobs
          verbs:
          - create
          - delete
          - get
          - list
          - patch
          - update
          - watch
        serviceAccountName: ibm-iam-operand
      - rules:
        - apiGroups:
          - ""
          resources:
          - pods
          - services
          - services/finalizers
          - endpoints
          - persistentvolumeclaims
          - events
          - configmaps
          - secrets
          verbs:
          - create
          - delete
          - get
          - list
          - patch
          - update
          - watch
        - apiGroups:
          - apps
          resources:
          - deployments
          - daemonsets
          - replicasets
          - statefulsets
          verbs:
          - create
          - delete
          - get
          - list
          - patch
          - update
          - watch
        - apiGroups:
          - monitoring.coreos.com
          resources:
          - servicemonitors
          verbs:
          - get
          - create
        - apiGroups:
          - apps
          resourceNames:
          - ibm-iam-operator
          resources:
          - deployments/finalizers
          verbs:
          - update
        - apiGroups:
          - ""
          resources:
          - pods
          verbs:
          - get
        - apiGroups:
          - apps
          resources:
          - replicasets
          - deployments
          verbs:
          - get
        - apiGroups:
          - operator.ibm.com
          resources:
          - '*'
          - policydecisions
          - oidcclientwatchers
          - authentications
          - policycontrollers
          - paps
          - securityonboardings
          verbs:
          - create
          - delete
          - get
          - list
          - patch
          - update
          - watch
        - apiGroups:
          - certmanager.k8s.io
          resources:
          - '*'
          - certificates
          verbs:
          - create
          - delete
          - get
          - list
          - patch
          - update
          - watch
        - apiGroups:
          - networking.k8s.io
          resources:
          - '*'
          - ingresses
          verbs:
          - create
          - delete
          - get
          - list
          - patch
          - update
          - watch
        - apiGroups:
          - batch
          resources:
          - jobs
          verbs:
          - create
          - delete
          - get
          - list
          - patch
          - update
          - watch
        serviceAccountName: ibm-iam-operator
    strategy: deployment
  installModes:
  - supported: true
    type: OwnNamespace
  - supported: true
    type: SingleNamespace
  - supported: false
    type: MultiNamespace
  - supported: true
    type: AllNamespaces
  keywords:
  - IBM
  - Cloud
  maintainers:
  - email: support@ibm.com
    name: IBM Support
  maturity: stable
  provider:
    name: IBM
  version: 3.6.0<|MERGE_RESOLUTION|>--- conflicted
+++ resolved
@@ -1133,14 +1133,6 @@
           - patch
           - update
           - watch
-<<<<<<< HEAD
-=======
-        - apiGroups:
-          - '*'
-          resources:
-          - '*'
-          verbs:
-          - '*'
         serviceAccountName: ibm-iam-operand
       - rules:
         - apiGroups:
@@ -1168,13 +1160,6 @@
           - patch
           - update
           - watch
-        - apiGroups:
-          - '*'
-          resources:
-          - '*'
-          verbs:
-          - '*'
->>>>>>> ac9a527a
         serviceAccountName: ibm-iam-operator
       deployments:
       - name: ibm-iam-operator
