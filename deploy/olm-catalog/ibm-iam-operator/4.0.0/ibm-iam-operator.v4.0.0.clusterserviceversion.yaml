--- conflicted
+++ resolved
@@ -164,12 +164,9 @@
                   },
                   {
                     "name": "ibm-cert-manager-operator"
-<<<<<<< HEAD
-=======
                   },
                   {
                     "name": "ibm-commonui-operator"
->>>>>>> c364a01b
                   }
                 ],
                 "registry": "common-service"
