apiVersion: apps/v1
kind: Deployment
metadata:
  name: ibm-iam-operator
  labels:
     app.kubernetes.io/instance: ibm-iam-operator
     app.kubernetes.io/managed-by: ibm-iam-operator
     app.kubernetes.io/name: ibm-iam-operator
spec:
  replicas: 1
  selector:
    matchLabels:
      name: ibm-iam-operator
  template:
    metadata:
      labels:
        name: ibm-iam-operator
        app.kubernetes.io/instance: ibm-iam-operator
        app.kubernetes.io/managed-by: ibm-iam-operator
        app.kubernetes.io/name: ibm-iam-operator
      annotations:
        productName: IBM Cloud Platform Common Services
        productID: "068a62892a1e4db39641342e592daa25"
        productMetric: FREE
    spec:
      serviceAccountName: ibm-iam-operator
      affinity:
        nodeAffinity:
          requiredDuringSchedulingIgnoredDuringExecution:
            nodeSelectorTerms:
            - matchExpressions:
              - key: kubernetes.io/arch
                operator: In
                values:
                - amd64
                - ppc64le
                - s390x
      containers:
        - name: ibm-iam-operator
          # Replace this with the built image name
          image: quay.io/rashmi.khanna/ibm-iam-operator:rashmitest
          command:
          - ibm-iam-operator
          imagePullPolicy: Always
          env:
            - name: ICP_PLATFORM_AUTH_IMAGE
              value: quay.io/opencloudio/cloudpak3/icp-platform-auth:0.1
            - name: ICP_IDENTITY_PROVIDER_IMAGE
              value: quay.io/opencloudio/cloudpak3/icp-identity-provider:0.1
            - name: ICP_IDENTITY_MANAGER_IMAGE
              value: quay.io/opencloudio/cloudpak3/icp-identity-manager:0.1
            - name: IAM_POLICY_ADMINISTRATION_IMAGE
              value: quay.io/opencloudio/cloudpak3/iam-policy-administration:0.1
            - name: IAM_POLICY_DECISION_IMAGE
              value: icr.io/cpopen/cpfs/iam-policy-decision:3.10.0
            - name: ICP_SECRET_WATCHER_IMAGE
              value: icr.io/cpopen/cpfs/icp-secret-watcher:3.7.12
<<<<<<< HEAD
            - name: ICP_OIDCCLIENT_WATCHER_IMAGE
              value: quay.io/opencloudio/cloudpak3/icp-oidcclient-watcher:0.1
=======
>>>>>>> e1085e0f
            - name: IAM_POLICY_CONTROLLER_IMAGE
              value: icr.io/cpopen/cpfs/iam-policy-controller:3.7.12
            - name: ICP_IAM_ONBOARDING_IMAGE
              value: icr.io/cpopen/cpfs/icp-iam-onboarding:3.10.0
            - name: AUDIT_SYSLOG_SERVICE_IMAGE
              value: icr.io/cpopen/cpfs/audit-syslog-service:1.10.0
            - name: WATCH_NAMESPACE
              valueFrom:
                fieldRef:
                  fieldPath: metadata.namespace
            - name: POD_NAME
              valueFrom:
                fieldRef:
                  fieldPath: metadata.name
            - name: OPERATOR_NAME
              value: "ibm-iam-operator"
          resources:
            limits:
              cpu: 25m
              memory: 320Mi
            requests:
              cpu: 20m
              memory: 80Mi
          securityContext:
            allowPrivilegeEscalation: false
            capabilities:
              drop:
              - ALL
            privileged: false
            readOnlyRootFilesystem: true
          volumeMounts:
          - mountPath: /certs
            name: cluster-ca-cert
      volumes:
        - name: cluster-ca-cert
          secret:
            defaultMode: 420
            items:
            - key: tls.key
              path: ca.key
            - key: tls.crt
              path: ca.crt
            secretName: cs-ca-certificate-secret<|MERGE_RESOLUTION|>--- conflicted
+++ resolved
@@ -55,11 +55,6 @@
               value: icr.io/cpopen/cpfs/iam-policy-decision:3.10.0
             - name: ICP_SECRET_WATCHER_IMAGE
               value: icr.io/cpopen/cpfs/icp-secret-watcher:3.7.12
-<<<<<<< HEAD
-            - name: ICP_OIDCCLIENT_WATCHER_IMAGE
-              value: quay.io/opencloudio/cloudpak3/icp-oidcclient-watcher:0.1
-=======
->>>>>>> e1085e0f
             - name: IAM_POLICY_CONTROLLER_IMAGE
               value: icr.io/cpopen/cpfs/iam-policy-controller:3.7.12
             - name: ICP_IAM_ONBOARDING_IMAGE
