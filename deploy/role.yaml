--- conflicted
+++ resolved
@@ -152,19 +152,8 @@
   - list
   - patch
   - update
-<<<<<<< HEAD
-  - watch
-=======
-  - watch
-#Permissions are needed to create clusterroles and clusterrolebindings to support team RBAC,
-# giving specific access doesn't seem to work. So, relaxing the permissions for now, should
-# make this more restricted - @posriniv - get back
-- apiGroups:
-  - '*'
-  resources:
-  - '*'
-  verbs:
-  - '*'
+  - watch
+
 
 ---
 apiVersion: rbac.authorization.k8s.io/v1
@@ -321,14 +310,4 @@
   - list
   - patch
   - update
-  - watch
-#Permissions are needed to create clusterroles and clusterrolebindings to support team RBAC,
-# giving specific access doesn't seem to work. So, relaxing the permissions for now, should
-# make this more restricted - @posriniv - get back
-- apiGroups:
-  - '*'
-  resources:
-  - '*'
-  verbs:
-  - '*'
->>>>>>> ac9a527a
+  - watch