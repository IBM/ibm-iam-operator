//
// Copyright 2020 IBM Corporation
//
// Licensed under the Apache License, Version 2.0 (the "License");
// you may not use this file except in compliance with the License.
// You may obtain a copy of the License at
//
// http://www.apache.org/licenses/LICENSE-2.0
//
// Unless required by applicable law or agreed to in writing, software
// distributed under the License is distributed on an "AS IS" BASIS,
// WITHOUT WARRANTIES OR CONDITIONS OF ANY KIND, either express or implied.
// See the License for the specific language governing permissions and
// limitations under the License.
//

package operator

import (
	"bytes"
	"context"
	"crypto/sha1"
	"crypto/tls"
	"crypto/x509"
	"encoding/json"
	"errors"
	"fmt"
	"net/http"
	"os"
	"reflect"
	"strconv"
	"strings"
	"text/template"

	operatorv1alpha1 "github.com/IBM/ibm-iam-operator/api/operator/v1alpha1"
	"github.com/IBM/ibm-iam-operator/internal/controller/common"
	"github.com/opdev/subreconciler"
	routev1 "github.com/openshift/api/route/v1"
	batchv1 "k8s.io/api/batch/v1"
	corev1 "k8s.io/api/core/v1"
	k8sErrors "k8s.io/apimachinery/pkg/api/errors"
	metav1 "k8s.io/apimachinery/pkg/apis/meta/v1"
	"k8s.io/apimachinery/pkg/runtime/schema"
	"k8s.io/apimachinery/pkg/types"
	ctrl "sigs.k8s.io/controller-runtime"
	"sigs.k8s.io/controller-runtime/pkg/client"
	"sigs.k8s.io/controller-runtime/pkg/client/config"
	"sigs.k8s.io/controller-runtime/pkg/controller/controllerutil"
	logf "sigs.k8s.io/controller-runtime/pkg/log"
	sscsidriverv1 "sigs.k8s.io/secrets-store-csi-driver/apis/v1"
)

const AnnotationSHA1Sum string = "authentication.operator.ibm.com/sha1sum"
const ZenProductConfigmapName = "product-configmap"
const URL_PREFIX = "URL_PREFIX"

// handleConfigMaps is a subreconciler.FnWithRequest that handles the
// reconciliation of all ConfigMaps created for a given Authentication.
func (r *AuthenticationReconciler) handleConfigMaps(ctx context.Context, req ctrl.Request) (result *ctrl.Result, err error) {
	reqLogger := logf.FromContext(ctx)
	cmCtx := logf.IntoContext(ctx, reqLogger)
	authCR := &operatorv1alpha1.Authentication{}
	if result, err = r.getLatestAuthentication(ctx, req, authCR); subreconciler.ShouldHaltOrRequeue(result, err) {
		return
	}

	// Ensure that the ibmcloud-cluster-info configmap is created
	ibmCloudClusterInfoCM := &corev1.ConfigMap{}

	var subresult *ctrl.Result
	subresult, err = r.handleIBMCloudClusterInfo(cmCtx, authCR, ibmCloudClusterInfoCM)
	if subreconciler.ShouldHaltOrRequeue(subresult, err) {
		return subreconciler.RequeueWithDelay(defaultLowerWait)
	}

	builders := []*common.SecondaryReconcilerBuilder[*corev1.ConfigMap]{
		common.NewSecondaryReconcilerBuilder[*corev1.ConfigMap]().
			WithName("platform-auth-idp").
			WithGenerateFns(r.generateAuthIdpConfigMap(ibmCloudClusterInfoCM)).
			WithModifyFns(updatePlatformAuthIDP).
			WithOnWriteFns(signalNeedRolloutFn[*corev1.ConfigMap](r)),
		common.NewSecondaryReconcilerBuilder[*corev1.ConfigMap]().
			WithName("registration-json").
			WithGenerateFns(generateRegistrationJsonConfigMap(ibmCloudClusterInfoCM)).
			WithModifyFns(updateRegistrationJSON).
			WithOnWriteFns(replaceOIDCClientRegistrationJob),
		common.NewSecondaryReconcilerBuilder[*corev1.ConfigMap]().
			WithName("oauth-client-map").
			WithGenerateFns(generateOAuthClientConfigMap(ibmCloudClusterInfoCM)).
			WithModifyFns(updateOAuthClientConfigMap),
		common.NewSecondaryReconcilerBuilder[*corev1.ConfigMap]().
			WithName("registration-script").
			WithGenerateFns(generateRegisterClientScript).
			WithModifyFns(updateRegisterClientScript),
	}

	subRecs := []common.SecondaryReconciler{}
	for i := range builders {
		subRecs = append(subRecs, builders[i].
			WithNamespace(authCR.Namespace).
			WithPrimary(authCR).
			WithClient(r.Client).
			MustBuild())
	}

	subresults := []*ctrl.Result{}
	errs := []error{}
	for _, subRec := range subRecs {
		subresult, err = subRec.Reconcile(cmCtx)
		subresults = append(subresults, subresult)
		errs = append(errs, err)
	}

	return common.ReduceSubreconcilerResultsAndErrors(subresults, errs)
}

// getConfigMapDataSHA1Sum calculates the SHA1 of the `.data` field.
func getConfigMapDataSHA1Sum(cm *corev1.ConfigMap) (sha string, err error) {
	var dataBytes []byte
	if cm.Data == nil {
		return "", errors.New("no .data defined on ConfigMap")
	}
	if dataBytes, err = json.Marshal(cm.Data); err != nil {
		return "", err
	}
	dataSHA := sha1.Sum(dataBytes)
	return fmt.Sprintf("%x", dataSHA[:]), nil
}

// getCNCFDomain returns the CNCF domain name set in the global ConfigMap, if
// present. Returns an error when the ConfigMap is not found and returns an
// empty string whenever the ConfigMap is found but the CNCF domain name is not
// set.
func getCNCFDomain(ctx context.Context, cl client.Client, authCR *operatorv1alpha1.Authentication) (domainName string, err error) {
	logger := logf.FromContext(ctx)
	cmName := common.GlobalConfigMapName
	cmNs := authCR.Namespace
	cm := &corev1.ConfigMap{}
	err = cl.Get(ctx, types.NamespacedName{Name: cmName, Namespace: cmNs}, cm)
	if err != nil {
		logger.Error(err, "Failed to get ConfigMap")
		return
	}
	logger.Info("Found ConfigMap", "name", cm.Name, "namespace", cm.Namespace)

	if !strings.EqualFold(cm.Data["kubernetes_cluster_type"], "cncf") {
		return "", nil
	} else if cm.Data["domain_name"] == "" {
		return "", fmt.Errorf("domain name not configured")
	}

	return cm.Data["domain_name"], nil
}

// handleIBMCloudClusterInfo creates the ibmcloud-cluster-info configmap if not created already
func (r *AuthenticationReconciler) handleIBMCloudClusterInfo(ctx context.Context, authCR *operatorv1alpha1.Authentication, observed *corev1.ConfigMap) (result *ctrl.Result, err error) {
	reqLogger := logf.FromContext(ctx).WithValues("ConfigMap.Name", common.IBMCloudClusterInfoCMName)
	generated := &corev1.ConfigMap{}
	if err = r.generateIBMCloudClusterInfoConfigMap(ctx, authCR, generated); err != nil {
		return subreconciler.RequeueWithError(err)
	}
	cmKey := types.NamespacedName{Name: common.IBMCloudClusterInfoCMName, Namespace: authCR.Namespace}
	if err = r.Client.Get(ctx, cmKey, observed); k8sErrors.IsNotFound(err) {
		reqLogger.Info("Create new ConfigMap")
		if err = r.Client.Create(ctx, generated); err != nil {
			reqLogger.Error(err, "Failed to create new ConfigMap")
			return subreconciler.RequeueWithDelay(defaultLowerWait)
		}
		reqLogger.Info("Successfully created ConfigMap")
		return subreconciler.RequeueWithDelay(defaultLowerWait)
	} else if err != nil {
		reqLogger.Error(err, "Failed to get the ConfigMap")
		return subreconciler.RequeueWithDelay(defaultLowerWait)
	}

	updated := false
	controllerKind := common.GetControllerKind(observed)
	if controllerKind == "ManagementIngress" {
		reqLogger.Info("Configmap is already created by managementingress, IM installation may not proceed further until the configmap is removed")
		return subreconciler.RequeueWithDelay(defaultLowerWait)
	} else if controllerKind != "Authentication" {
		reqLogger.Info("ConfigMap is not owned by the current Authentication or a ManagementIngress; will attempt to become controller")
		if err = controllerutil.SetControllerReference(authCR, observed, r.Client.Scheme()); err != nil {
			reqLogger.Error(err, "Could not become the controller of the ConfigMap; it may need to be removed")
			return subreconciler.RequeueWithError(err)
		}
		updated = true
	}

	if observed.Labels == nil {
		observed.Labels = map[string]string{"app": "auth-idp"}
		updated = true
	} else if observed.Labels["app"] != "auth-idp" {
		observed.Labels["app"] = "auth-idp"
		updated = true
	} else {
		reqLogger.Info("ibmcloud-cluster-info Configmap is already created by IM operator")
	}

	updateFns := []func(*corev1.ConfigMap, *corev1.ConfigMap) bool{
		updatesValuesWhen(not(observedKeyValueSetTo[*corev1.ConfigMap]("cluster_address", generated.Data["cluster_address"])),
			"cluster_address",
			"cluster_address_auth",
			"proxy_address",
			"cluster_endpoint"),
	}

	for _, update := range updateFns {
		updated = update(observed, generated) || updated
	}

	if !updated {
		return subreconciler.ContinueReconciling()
	}

	reqLogger.Info("Attempting to update ibmcloud-cluster-info")
	if err = r.Update(ctx, observed); err != nil {
		reqLogger.Error(err, "Failed to update ConfigMap")
		return subreconciler.RequeueWithError(err)
	}
	reqLogger.Info("Successfully updated ConfigMap; requeueing reconcile")

	return subreconciler.RequeueWithDelay(defaultLowerWait)
}

func replaceOIDCClientRegistrationJob(s common.SecondaryReconciler, ctx context.Context) (err error) {
	log := logf.FromContext(ctx, "Job.Name", "oidc-client-registration")
	job := &batchv1.Job{
		ObjectMeta: metav1.ObjectMeta{
			Name:      "oidc-client-registration",
			Namespace: s.GetNamespace(),
		},
	}
	deleteOpts := []client.DeleteOption{
		client.PropagationPolicy(metav1.DeletePropagationForeground),
	}
	log.Info("Object reconciliation has triggered replacement of Job so it will run again")
	if err = s.GetClient().Delete(ctx, job, deleteOpts...); k8sErrors.IsNotFound(err) {
		log.Info("Job did not exist; skipping")
		return nil
	} else if err != nil {
		log.Error(err, "Failed to delete Job")
		return
	}
	log.Info("Removed Job successfully")
	return
}

func updateRegistrationJSON(_ common.SecondaryReconciler, ctx context.Context, observed, generated *corev1.ConfigMap) (updated bool, err error) {
	observedJSON := &registrationJSONData{}
	if err = json.Unmarshal([]byte(observed.Data["platform-oidc-registration.json"]), observedJSON); err != nil {
		return
	}
	generatedJSON := &registrationJSONData{}
	if err = json.Unmarshal([]byte(generated.Data["platform-oidc-registration.json"]), generatedJSON); err != nil {
		return
	}
	if !reflect.DeepEqual(generatedJSON, observedJSON) {
		var newJSON []byte
		if newJSON, err = json.MarshalIndent(generatedJSON, "", "  "); err != nil {
			return
		}

		observed.Data["platform-oidc-registration.json"] = string(newJSON[:])
		updated = true
	}
	if !reflect.DeepEqual(generated.GetOwnerReferences(), observed.GetOwnerReferences()) {
		observed.OwnerReferences = generated.GetOwnerReferences()
		updated = true
	}
	return
}

func updateRegisterClientScript(_ common.SecondaryReconciler, ctx context.Context, observed, generated *corev1.ConfigMap) (updated bool, err error) {
	if generated.Data["register-client.sh"] != observed.Data["register-client.sh"] {
		observed.Data["register-client.sh"] = generated.Data["register-client.sh"]
		updated = true
	}
	if !reflect.DeepEqual(generated.GetOwnerReferences(), observed.GetOwnerReferences()) {
		observed.OwnerReferences = generated.GetOwnerReferences()
		updated = true
	}
	return
}

func updateOAuthClientConfigMap(_ common.SecondaryReconciler, _ context.Context, observed, generated *corev1.ConfigMap) (updated bool, err error) {
	updateFns := []func(*corev1.ConfigMap, *corev1.ConfigMap) bool{
		updatesValuesWhen(not(observedKeyValueSetTo[*corev1.ConfigMap]("MASTER_IP", generated.Data["MASTER_IP"])),
			"MASTER_IP",
			"PROXY_IP",
			"CLUSTER_CA_DOMAIN",
		),
		updatesValuesWhen(not(observedKeyValueSetTo[*corev1.ConfigMap]("CLUSTER_NAME", generated.Data["CLUSTER_NAME"]))),
	}

	for _, update := range updateFns {
		updated = update(observed, generated) || updated
	}

	return
}

func updatePlatformAuthIDP(_ common.SecondaryReconciler, _ context.Context, observed, generated *corev1.ConfigMap) (updated bool, err error) {
	updateFns := []func(*corev1.ConfigMap, *corev1.ConfigMap) bool{
		updatesAlways[*corev1.ConfigMap](
			"ROKS_URL",
			"ROKS_USER_PREFIX",
			"ROKS_ENABLED",
			"DEFAULT_LOGIN",
			"BOOTSTRAP_USERID",
			"CLAIMS_SUPPORTED",
			"CLAIMS_MAP",
			"SCOPE_CLAIM",
			"NONCE_ENABLED",
			"PREFERRED_LOGIN",
			"OIDC_ISSUER_URL",
			"PROVIDER_ISSUER_URL",
			"CLUSTER_NAME",
			"FIPS_ENABLED",
			"IBM_CLOUD_SAAS",
			"SAAS_CLIENT_REDIRECT_URL",
			"ATTR_MAPPING_FROM_CONFIG",
			"AUDIT_URL",
			"AUDIT_SECRET",
			"OAUTH_21_ENABLED",
			"IAM_UM",
<<<<<<< HEAD
			"LIBERTY_SAMESITE_COOKIE",
=======
			"SECRETS_STORE_AVAILABLE",
>>>>>>> 957c1e56
		),
		updatesValuesWhen(observedKeyValueSetTo[*corev1.ConfigMap]("OS_TOKEN_LENGTH", "45"),
			"OS_TOKEN_LENGTH"),
		updatesValuesWhen(observedKeyValueContains[*corev1.ConfigMap]("IDENTITY_MGMT_URL", "127.0.0.1"),
			"IDENTITY_MGMT_URL"),
		updatesValuesWhen(
			observedKeyValueContains[*corev1.ConfigMap]("BASE_OIDC_URL", "127.0.0.1"),
			"BASE_OIDC_URL"),
		updatesValuesWhen(
			observedKeyValueContains[*corev1.ConfigMap]("IDENTITY_AUTH_DIRECTORY_URL", "127.0.0.1"),
			"IDENTITY_AUTH_DIRECTORY_URL"),
		updatesValuesWhen(
			observedKeyValueContains[*corev1.ConfigMap]("IDENTITY_PROVIDER_URL", "127.0.0.1"),
			"IDENTITY_PROVIDER_URL"),
		updatesValuesWhen(not(observedKeySet[*corev1.ConfigMap]("LDAP_RECURSIVE_SEARCH")),
			"LDAP_RECURSIVE_SEARCH"),
		updatesValuesWhen(not(observedKeyValueSetTo[*corev1.ConfigMap]("MASTER_HOST", generated.Data["MASTER_HOST"])),
			"MASTER_HOST"),
		updatesValuesWhen(not(observedKeySet[*corev1.ConfigMap]("DB_CONNECT_TIMEOUT")),
			"DB_CONNECT_TIMEOUT",
			"DB_IDLE_TIMEOUT",
			"DB_CONNECT_MAX_RETRIES",
			"DB_POOL_MIN_SIZE",
			"DB_POOL_MAX_SIZE",
			"SEQL_LOGGING"),
		updatesValuesWhen(not(observedKeySet[*corev1.ConfigMap]("DB_SSL_MODE")),
			"DB_SSL_MODE"),
		updatesValuesWhen(not(observedKeySet[*corev1.ConfigMap]("SCIM_LDAP_ATTRIBUTES_MAPPING")),
			"SCIM_LDAP_ATTRIBUTES_MAPPING",
			"SCIM_LDAP_SEARCH_SIZE_LIMIT",
			"SCIM_LDAP_SEARCH_TIME_LIMIT",
			"SCIM_ASYNC_PARALLEL_LIMIT",
			"SCIM_GET_DISPLAY_FOR_GROUP_USERS"),
		updatesValuesWhen(not(observedKeySet[*corev1.ConfigMap]("SCIM_AUTH_CACHE_MAX_SIZE")),
			"SCIM_AUTH_CACHE_MAX_SIZE"),
		updatesValuesWhen(not(observedKeySet[*corev1.ConfigMap]("SCIM_AUTH_CACHE_TTL_VALUE")),
			"SCIM_AUTH_CACHE_TTL_VALUE"),
		updatesValuesWhen(not(observedKeySet[*corev1.ConfigMap]("AUTH_SVC_LDAP_CONFIG_TIMEOUT")),
			"AUTH_SVC_LDAP_CONFIG_TIMEOUT"),
		updatesValuesWhen(not(observedKeySet[*corev1.ConfigMap]("ENABLE_JIT_EXTRA_ATTR")),
			"ENABLE_JIT_EXTRA_ATTR"),
		updatesValuesWhen(not(observedKeySet[*corev1.ConfigMap]("LDAP_CTX_POOL_INITSIZE")),
			"LDAP_CTX_POOL_INITSIZE",
			"LDAP_CTX_POOL_MAXSIZE",
			"LDAP_CTX_POOL_TIMEOUT",
			"LDAP_CTX_POOL_WAITTIME",
			"LDAP_CTX_POOL_PREFERREDSIZE"),
		updatesValuesWhen(not(observedKeySet[*corev1.ConfigMap]("MASTER_PATH")),
			"MASTER_PATH"),
		updatesValuesWhen(not(observedKeySet[*corev1.ConfigMap]("LIBERTY_SAMESITE_COOKIE")),
			"LIBERTY_SAMESITE_COOKIE"),
	}

	if v, ok := generated.Data["IS_OPENSHIFT_ENV"]; ok {
		updateFns = append(updateFns, updatesValuesWhen(
			not(observedKeyValueSetTo[*corev1.ConfigMap]("IS_OPENSHIFT_ENV", v)), "IS_OPENSHIFT_ENV"))
	}

	for _, update := range updateFns {
		updated = update(observed, generated) || updated
	}

	beforeSum := observed.Annotations[AnnotationSHA1Sum]
	afterSum, err := getConfigMapDataSHA1Sum(observed)
	if err != nil {
		return false, err
	}

	if observed.Annotations == nil {
		observed.Annotations = map[string]string{
			AnnotationSHA1Sum: afterSum,
		}
		return true, nil
	}

	if beforeSum != afterSum {
		observed.Annotations[AnnotationSHA1Sum] = afterSum
		updated = true
	}

	return
}

type registrationJSONData struct {
	TokenEndpointAuthMethod string   `json:"token_endpoint_auth_method"`
	ClientID                string   `json:"client_id"`
	ClientSecret            string   `json:"client_secret"`
	Scope                   string   `json:"scope"`
	GrantTypes              []string `json:"grant_types"`
	ResponseTypes           []string `json:"response_types"`
	ApplicationType         string   `json:"application_type"`
	SubjectType             string   `json:"subject_type"`
	PostLogoutRedirectURIs  []string `json:"post_logout_redirect_uris"`
	PreauthorizedScope      string   `json:"preauthorized_scope"`
	IntrospectTokens        bool     `json:"introspect_tokens"`
	FunctionalUserGroupIDs  []string `json:"functional_user_groupIds"`
	TrustedURIPrefixes      []string `json:"trusted_uri_prefixes"`
	RedirectURIs            []string `json:"redirect_uris"`
}

func (r *AuthenticationReconciler) generateAuthIdpConfigMap(clusterInfo *corev1.ConfigMap) common.GenerateFn[*corev1.ConfigMap] {
	return func(s common.SecondaryReconciler, ctx context.Context, generated *corev1.ConfigMap) (err error) {
		reqLogger := logf.FromContext(ctx)
		authCR, ok := s.GetPrimary().(*operatorv1alpha1.Authentication)
		if !ok {
			return fmt.Errorf("unexpected primary resource")
		}
		onIBMCloud, _ := isHostedOnIBMCloud(ctx, s.GetClient(), authCR.Namespace)

		bootStrapUserId := authCR.Spec.Config.BootstrapUserId
		if len(bootStrapUserId) > 0 && strings.EqualFold(bootStrapUserId, "kubeadmin") && onIBMCloud {
			bootStrapUserId = ""
		}

		roksUserPrefix := authCR.Spec.Config.ROKSUserPrefix
		if onIBMCloud || (authCR.Spec.Config.ROKSEnabled && roksUserPrefix == "changeme") {
			roksUserPrefix = "IAM#"
		}

		var isOSEnv bool
		if domainName, err := getCNCFDomain(ctx, s.GetClient(), authCR); err != nil {
			reqLogger.Info("Could not retrieve cluster configuration; requeueing", "reason", err.Error())
			return err
		} else {
			isOSEnv = domainName == ""
		}

		var desiredRoksUrl string
		if authCR.Spec.Config.ROKSEnabled && !isOSEnv {
			reqLogger.Info(".spec.config.roksEnabled is set to true, but workload does not appear to be running on OpenShift; disabling in ConfigMap")
		} else if authCR.Spec.Config.ROKSEnabled && authCR.Spec.Config.ROKSURL != "https://roks.domain.name:443" {
			desiredRoksUrl = authCR.Spec.Config.ROKSURL
		} else if authCR.Spec.Config.ROKSEnabled {
			if desiredRoksUrl, err = readROKSURL(ctx); err != nil {
				reqLogger.Error(err, "Failed to get issuer URL")
				return
			} else if len(desiredRoksUrl) == 0 {
				reqLogger.Error(err, "Failed to get issuer URL")
				err = fmt.Errorf("issuer URL is empty")
				return
			}
		}

		// Found AUDIT variables
		if authCR.Spec.Config.AuditUrl != nil || authCR.Spec.Config.AuditSecret != nil {
			reqLogger.Info("Found audit variables", "AuditUrl", authCR.Spec.Config.AuditUrl, "AuditSecret", authCR.Spec.Config.AuditSecret)
		}

		secretsStoreAvailable := false
		ldapSPC := &sscsidriverv1.SecretProviderClass{}
		if authCR.SecretsStoreCSIEnabled() {
			if err = getSecretProviderClassForVolume(r.Client, ctx, s.GetNamespace(), common.IMLdapBindPwdVolume, ldapSPC); IsLabelConflictError(err) {
				reqLogger.Error(err, "Multiple SecretProviderClasses are labeled to be mounted as the same volume; ensure that only one is labeled for the given volume name", "volumeName", common.IMLdapBindPwdVolume)
			} else if err != nil {
				reqLogger.Error(err, "Unexpected error occurred while trying to get SecretProviderClass")
			} else if ldapSPC.Name != "" {
				secretsStoreAvailable = true
			}
			if err != nil {
				return
			}
		}

		// Set the path for SAML connections
		var masterPath string
		if masterPath, err = r.getMasterPath(ctx, s.GetNamespace()); IsJobMissingResultError(err) {
			reqLogger.Error(err, "Could not retrieve return codes from Job")
			return fmt.Errorf("could not set MASTER_PATH: %w", err)
		} else if err != nil {
			reqLogger.Error(err, "Failed to determine whether a preexisting SAML exists")
			err = fmt.Errorf("could not set MASTER_PATH: %w", err)
			return
		}

		var oauth21Enabled bool
		if authCR.Spec.Config.OAuth21Enabled != nil {
			reqLogger.Info("Found OAuth 21 enablement", "OAuth 2.1 enabled", *authCR.Spec.Config.OAuth21Enabled)
			oauth21Enabled = *authCR.Spec.Config.OAuth21Enabled
		}
		var iamUm bool
		if authCR.Spec.Config.IamUm != nil {
			reqLogger.Info("Found user management install", "IamUm", *authCR.Spec.Config.IamUm)
			iamUm = *authCR.Spec.Config.IamUm
		}
		var libertySSCookie string
		if authCR.Spec.Config.LibertySSCookie != nil && strings.EqualFold(*authCR.Spec.Config.LibertySSCookie, "none") {
			libertySSCookie = *authCR.Spec.Config.LibertySSCookie
		}

		*generated = corev1.ConfigMap{
			ObjectMeta: metav1.ObjectMeta{
				Name:      s.GetName(),
				Namespace: s.GetNamespace(),
				Labels:    map[string]string{"app": "platform-auth-service"},
			},
			Data: map[string]string{
				"BASE_AUTH_URL":                      "/v1",
				"BASE_OIDC_URL":                      "https://platform-auth-service:9443/oidc/endpoint/OP",
				"CLUSTER_NAME":                       authCR.Spec.Config.ClusterName,
				"HTTP_ONLY":                          "false",
				"IDENTITY_AUTH_DIRECTORY_URL":        "https://platform-auth-service:3100",
				"IDENTITY_PROVIDER_URL":              "https://platform-identity-provider:4300",
				"IDENTITY_MGMT_URL":                  "https://platform-identity-management:4500",
				"MASTER_HOST":                        clusterInfo.Data["cluster_address"],
				"MASTER_PATH":                        masterPath,
				"NODE_ENV":                           "production",
				"ENABLE_JIT_EXTRA_ATTR":              "false",
				"AUDIT_ENABLED_IDPROVIDER":           "false",
				"AUDIT_ENABLED_IDMGMT":               "false",
				"AUDIT_DETAIL":                       "false",
				"LOG_LEVEL_IDPROVIDER":               "info",
				"LOG_LEVEL_AUTHSVC":                  "info",
				"LOG_LEVEL_IDMGMT":                   "info",
				"LOG_LEVEL_MW":                       "info",
				"IDTOKEN_LIFETIME":                   "12h",
				"SESSION_TIMEOUT":                    "43200",
				"IAM_UM":                             strconv.FormatBool(iamUm),
				"OIDC_ISSUER_URL":                    authCR.Spec.Config.OIDCIssuerURL,
				"PDP_REDIS_CACHE_DEFAULT_TTL":        "600",
				"FIPS_ENABLED":                       strconv.FormatBool(authCR.Spec.Config.FIPSEnabled),
				"NONCE_ENABLED":                      strconv.FormatBool(authCR.Spec.Config.NONCEEnabled),
				"ROKS_ENABLED":                       strconv.FormatBool(authCR.Spec.Config.ROKSEnabled && isOSEnv),
				"IBM_CLOUD_SAAS":                     strconv.FormatBool(authCR.Spec.Config.IBMCloudSaas),
				"ATTR_MAPPING_FROM_CONFIG":           strconv.FormatBool(authCR.Spec.Config.AttrMappingFromConfig),
				"SAAS_CLIENT_REDIRECT_URL":           authCR.Spec.Config.SaasClientRedirectUrl,
				"ROKS_URL":                           desiredRoksUrl,
				"ROKS_USER_PREFIX":                   roksUserPrefix,
				"CLAIMS_SUPPORTED":                   authCR.Spec.Config.ClaimsSupported,
				"CLAIMS_MAP":                         authCR.Spec.Config.ClaimsMap,
				"SCOPE_CLAIM":                        authCR.Spec.Config.ScopeClaim,
				"BOOTSTRAP_USERID":                   bootStrapUserId,
				"PROVIDER_ISSUER_URL":                authCR.Spec.Config.ProviderIssuerURL,
				"PREFERRED_LOGIN":                    authCR.Spec.Config.PreferredLogin,
				"DEFAULT_LOGIN":                      authCR.Spec.Config.DefaultLogin,
				"LIBERTY_TOKEN_LENGTH":               "1024",
				"OS_TOKEN_LENGTH":                    "51",
				"LIBERTY_DEBUG_ENABLED":              "false",
				"LOGJAM_DHKEYSIZE_2048_BITS_ENABLED": "true",
				"LDAP_RECURSIVE_SEARCH":              "true",
				"AUTH_SVC_LDAP_CONFIG_TIMEOUT":       "25",
				"LDAP_ATTR_CACHE_SIZE":               "2000",
				"LDAP_ATTR_CACHE_TIMEOUT":            "1200s",
				"LDAP_ATTR_CACHE_ENABLED":            "true",
				"LDAP_ATTR_CACHE_SIZELIMIT":          "2000",
				"LDAP_SEARCH_CACHE_SIZE":             "2000",
				"LDAP_SEARCH_CACHE_TIMEOUT":          "1200s",
				"LDAP_SEARCH_CACHE_ENABLED":          "true",
				"LDAP_SEARCH_CACHE_SIZELIMIT":        "2000",
				"IGNORE_LDAP_FILTERS_VALIDATION":     "false",
				"LDAP_SEARCH_EXCLUDE_WILDCARD_CHARS": "false",
				"LDAP_SEARCH_SIZE_LIMIT":             "50",
				"LDAP_SEARCH_TIME_LIMIT":             "10",
				"LDAP_SEARCH_CN_ATTR_ONLY":           "false",
				"LDAP_SEARCH_ID_ATTR_ONLY":           "false",
				"LDAP_CTX_POOL_INITSIZE":             "10",
				"LDAP_CTX_POOL_MAXSIZE":              "50",
				"LDAP_CTX_POOL_TIMEOUT":              "30s",
				"LDAP_CTX_POOL_WAITTIME":             "60s",
				"LDAP_CTX_POOL_PREFERREDSIZE":        "10",
				"IBMID_CLIENT_ID":                    "d3c8d1cf59a77cf73df35b073dfc1dc8",
				"IBMID_CLIENT_ISSUER":                "idaas.iam.ibm.com",
				"IBMID_PROFILE_URL":                  "https://w3-dev.api.ibm.com/profilemgmt/test/ibmidprofileait/v2/users",
				"IBMID_PROFILE_CLIENT_ID":            "1c36586c-cf48-4bce-9b9b-1a0480cc798b",
				"IBMID_PROFILE_FIELDS":               "displayName,name,emails",
				"SAML_NAMEID_FORMAT":                 "unspecified",
				"DB_CONNECT_TIMEOUT":                 "60000",
				"DB_IDLE_TIMEOUT":                    "20000",
				"DB_CONNECT_MAX_RETRIES":             "5",
				"DB_POOL_MIN_SIZE":                   "5",
				"DB_POOL_MAX_SIZE":                   "15",
				"DB_SSL_MODE":                        "require",
				"SEQL_LOGGING":                       "false",
				"SCIM_LDAP_SEARCH_SIZE_LIMIT":        "4500",
				"SCIM_LDAP_SEARCH_TIME_LIMIT":        "10",
				"SCIM_ASYNC_PARALLEL_LIMIT":          "100",
				"SCIM_GET_DISPLAY_FOR_GROUP_USERS":   "true",
				"SCIM_AUTH_CACHE_MAX_SIZE":           "1000",
				"SCIM_AUTH_CACHE_TTL_VALUE":          "60",
				"SCIM_LDAP_ATTRIBUTES_MAPPING":       scimLdapAttributesMapping,
				"IS_OPENSHIFT_ENV":                   strconv.FormatBool(isOSEnv),
				"LIBERTY_SAMESITE_COOKIE":            libertySSCookie,
				"OAUTH_21_ENABLED":                   strconv.FormatBool(oauth21Enabled),
			},
		}

		if secretsStoreAvailable {
			generated.Data["SECRETS_STORE_AVAILABLE"] = strconv.FormatBool(secretsStoreAvailable)
		}

		// Set Authentication authCR as the owner and controller of the ConfigMap
		if err = controllerutil.SetControllerReference(authCR, generated, s.GetClient().Scheme()); err != nil {
			reqLogger.Error(err, "Failed to set owner for ConfigMap")
			return
		}

		return
	}
}

func generateRegistrationJsonConfigMap(clusterInfo *corev1.ConfigMap) common.GenerateFn[*corev1.ConfigMap] {
	return func(s common.SecondaryReconciler, ctx context.Context, generated *corev1.ConfigMap) (err error) {
		reqLogger := logf.FromContext(ctx)
		authCR, ok := s.GetPrimary().(*operatorv1alpha1.Authentication)
		if !ok {
			return fmt.Errorf("unexpected primary resource")
		}

		// Calculate the ICP Registration Console URI(s)
		icpRegistrationConsoleURIs := []string{}
		const apiRegistrationPath = "/auth/liberty/callback"
		icpConsoleURL := clusterInfo.Data["cluster_address"]
		icpRegistrationConsoleURIs = append(icpRegistrationConsoleURIs, strings.Join([]string{"https://", icpConsoleURL, apiRegistrationPath}, ""))
		parseConsoleURL := strings.Split(icpConsoleURL, ":")
		// If the console URI is using port 443, a copy of the URI without the port number needs to be included as well
		// so that both URIs with and without the port number work
		if len(parseConsoleURL) > 1 && parseConsoleURL[1] == "443" {
			icpRegistrationConsoleURIs = append(icpRegistrationConsoleURIs, strings.Join([]string{"https://", parseConsoleURL[0], apiRegistrationPath}, ""))
		}

		platformOIDCCredentials := &corev1.Secret{}
		objectKey := types.NamespacedName{Name: "platform-oidc-credentials", Namespace: authCR.Namespace}
		if err = s.GetClient().Get(ctx, objectKey, platformOIDCCredentials); err != nil {
			reqLogger.Error(err, "Failed to get Secret for registration-json update")
			return
		}

		observedWLPClientID := string(platformOIDCCredentials.Data["WLP_CLIENT_ID"][:])
		observedWLPClientSecret := string(platformOIDCCredentials.Data["WLP_CLIENT_SECRET"][:])

		type tmpRegistrationJsonVals struct {
			WLPClientID, WLPClientSecret, ICPConsoleURL string
			ICPRegistrationConsoleURIs                  []string
		}
		vals := tmpRegistrationJsonVals{
			WLPClientID:                observedWLPClientID,
			WLPClientSecret:            observedWLPClientSecret,
			ICPConsoleURL:              icpConsoleURL,
			ICPRegistrationConsoleURIs: icpRegistrationConsoleURIs,
		}
		registrationJsonTpl := template.Must(template.New("registrationJson").Parse(registrationJson))
		var registrationJsonBytes bytes.Buffer
		if err = registrationJsonTpl.Execute(&registrationJsonBytes, vals); err != nil {
			reqLogger.Error(err, "Failed to execute registrationJson template")
			return
		}

		*generated = corev1.ConfigMap{
			ObjectMeta: metav1.ObjectMeta{
				Name:      s.GetName(),
				Namespace: s.GetNamespace(),
				Labels:    map[string]string{"app": "platform-auth-service"},
			},
			Data: map[string]string{
				"platform-oidc-registration.json": registrationJsonBytes.String(),
			},
		}

		// Set Authentication authCR as the owner and controller of the ConfigMap
		if err = controllerutil.SetControllerReference(authCR, generated, s.GetClient().Scheme()); err != nil {
			reqLogger.Error(err, "Failed to set owner for ConfigMap")
		}
		return
	}
}

func generateRegisterClientScript(s common.SecondaryReconciler, ctx context.Context, generated *corev1.ConfigMap) (err error) {
	reqLogger := logf.FromContext(ctx)

	*generated = corev1.ConfigMap{
		ObjectMeta: metav1.ObjectMeta{
			Name:      s.GetName(),
			Namespace: s.GetNamespace(),
			Labels:    map[string]string{"app": "platform-auth-service"},
		},
		Data: map[string]string{
			"register-client.sh": registerClientScript,
		},
	}

	// Set Authentication authCR as the owner and controller of the ConfigMap
	if err = controllerutil.SetControllerReference(s.GetPrimary(), generated, s.GetClient().Scheme()); err != nil {
		reqLogger.Error(err, "Failed to set owner for ConfigMap")
	}
	return
}

func generateOAuthClientConfigMap(clusterInfo *corev1.ConfigMap) common.GenerateFn[*corev1.ConfigMap] {
	return func(s common.SecondaryReconciler, ctx context.Context, generated *corev1.ConfigMap) (err error) {
		reqLogger := logf.FromContext(ctx)
		icpConsoleURL := clusterInfo.Data["cluster_address"]
		icpProxyURL := clusterInfo.Data["proxy_address"]
		authCR, ok := s.GetPrimary().(*operatorv1alpha1.Authentication)
		if !ok {
			return fmt.Errorf("unexpected primary value")
		}
		*generated = corev1.ConfigMap{
			ObjectMeta: metav1.ObjectMeta{
				Name:      s.GetName(),
				Namespace: s.GetNamespace(),
				Labels:    map[string]string{"app": "platform-auth-service"},
			},
			Data: map[string]string{
				"MASTER_IP":         icpConsoleURL,
				"PROXY_IP":          icpProxyURL,
				"CLUSTER_CA_DOMAIN": icpConsoleURL,
				"CLUSTER_NAME":      authCR.Spec.Config.ClusterName,
			},
		}

		// Set Authentication authCR as the owner and controller of the ConfigMap
		if err = controllerutil.SetControllerReference(authCR, generated, s.GetClient().Scheme()); err != nil {
			reqLogger.Error(err, "Failed to set owner for ConfigMap")
		}
		return
	}
}

func getHostFromDummyRoute(ctx context.Context, cl client.Client, authCR *operatorv1alpha1.Authentication) (host string, err error) {
	reqLogger := logf.FromContext(ctx).V(1)
	dummyRoute := &routev1.Route{
		TypeMeta: metav1.TypeMeta{
			Kind:       "Route",
			APIVersion: routev1.SchemeGroupVersion.String(),
		},
		ObjectMeta: metav1.ObjectMeta{
			Name:      "domain-test",
			Namespace: authCR.Namespace,
		},
		Spec: routev1.RouteSpec{
			To: routev1.RouteTargetReference{
				Name: "domain-test",
			},
		},
	}
	if err = controllerutil.SetControllerReference(authCR, dummyRoute, cl.Scheme()); err != nil {
		return
	}
	if err = cl.Create(ctx, dummyRoute); err != nil && !k8sErrors.IsAlreadyExists(err) {
		return
	}
	reqLogger.Info("Got dummy route", "spec", dummyRoute.Spec)

	host = dummyRoute.Spec.Host

	if err = cl.Delete(ctx, dummyRoute); err != nil && !k8sErrors.IsNotFound(err) {
		reqLogger.Error(err, "Failed to delete dummy Route")
		return "", err
	}

	return
}

// getDomain obtains the OCP appsDomain by attempting to create a dummy Route in the services namespace.
func (r *AuthenticationReconciler) getDomain(ctx context.Context, authCR *operatorv1alpha1.Authentication) (domain string, err error) {
	reqLogger := logf.FromContext(ctx)

	commonLabel := map[string]string{"app": "im"}
	routeLabels := common.MergeMap(commonLabel, authCR.Spec.Labels)

	imRoutes := &routev1.RouteList{}
	listOpts := []client.ListOption{
		client.InNamespace(authCR.Namespace),
		client.MatchingLabels(routeLabels),
	}

	if err = r.List(ctx, imRoutes, listOpts...); err != nil && !k8sErrors.IsNotFound(err) {
		reqLogger.Error(err, "Failed to list Routes")
		return
	}

	var host string
	if len(imRoutes.Items) == 0 {
		if host, err = getHostFromDummyRoute(ctx, r.Client, authCR); err != nil {
			reqLogger.Error(err, "Could not get host name from dummy Route")
			return
		}
	} else {
		host = imRoutes.Items[0].Spec.Host
	}

	splitHost := strings.SplitN(host, ".", 2)
	if len(splitHost) < 2 {
		return
	}
	domain = splitHost[1]

	return domain, err
}

func getClusterAddress(authCR *operatorv1alpha1.Authentication, domainName string) (hostname string) {
	if authCR.HasCustomIngressHostname() {
		return *authCR.Spec.Config.Ingress.Hostname
	}
	multipleAuthCRRouteName := strings.Join([]string{"cp-console", authCR.Namespace}, "-")
	if authCR.Spec.Config.OnPremMultipleDeploy {
		return strings.Join([]string{multipleAuthCRRouteName, domainName}, ".")
	}
	return strings.Join([]string{"cp-console", domainName}, ".")
}

func getClusterProxy(authCR *operatorv1alpha1.Authentication, domainName string) (hostname string) {
	if authCR.HasCustomIngressHostname() {
		return *authCR.Spec.Config.Ingress.Hostname
	}
	multipleAuthCRRouteName := strings.Join([]string{"cp-proxy", authCR.Namespace}, "-")
	if authCR.Spec.Config.OnPremMultipleDeploy {
		return strings.Join([]string{multipleAuthCRRouteName, domainName}, ".")
	}
	return strings.Join([]string{"cp-proxy", domainName}, ".")
}

func (r *AuthenticationReconciler) generateCNCFClusterInfo(ctx context.Context, authCR *operatorv1alpha1.Authentication, domainName string, generated *corev1.ConfigMap) (err error) {
	reqLogger := logf.FromContext(ctx)

	rhttpPort, rhttpsPort, cname := getClusterInfoFromEnv()

	zenHost := ""
	clusterAddress := getClusterAddress(authCR, domainName)
	clusterAddressAuth := clusterAddress
	clusterEndpoint := "https://" + clusterAddress
	proxyDomainName := getClusterProxy(authCR, domainName)
	if shouldUseCPDHost(authCR, &r.DiscoveryClient) {
		zenHost, err = r.getZenHost(ctx, authCR)
		if err == nil {
			clusterAddressAuth = zenHost
			clusterAddress = zenHost
			clusterEndpoint = "https://" + zenHost
			proxyDomainName = zenHost
		} else {
			reqLogger.Info("Zen host could not be retrieved; using defaults")
			err = nil
		}
	}

	*generated = corev1.ConfigMap{
		ObjectMeta: metav1.ObjectMeta{
			Name:      common.IBMCloudClusterInfoCMName,
			Namespace: authCR.Namespace,
			Labels:    map[string]string{"app": "auth-idp"},
		},
		Data: map[string]string{
			ClusterAddr:            clusterAddress,
			"cluster_address_auth": clusterAddressAuth,
			ClusterEP:              clusterEndpoint,
			RouteHTTPPort:          rhttpPort,
			RouteHTTPSPort:         rhttpsPort,
			ClusterName:            cname,
			ProxyAddress:           proxyDomainName,
			ProviderSVC:            fmt.Sprintf("https://platform-identity-provider.%s.svc:4300", authCR.Namespace),
			IDMgmtSVC:              fmt.Sprintf("https://platform-identity-management.%s.svc:4500", authCR.Namespace),
		},
	}

	return
}

func (r *AuthenticationReconciler) getAPIHostAndPort() (host, port string) {
	cfg, err := config.GetConfig()
	if err != nil {
		return
	}

	noProtocol := strings.TrimPrefix(cfg.Host, "https://")
	index := strings.LastIndex(noProtocol, ":")
	return noProtocol[0:index], noProtocol[index+1:]
}

func (r *AuthenticationReconciler) generateOCPClusterInfo(ctx context.Context, authCR *operatorv1alpha1.Authentication, generated *corev1.ConfigMap) (err error) {
	reqLogger := logf.FromContext(ctx)

	rhttpPort, rhttpsPort, cname := getClusterInfoFromEnv()

	domainName, err := r.getDomain(ctx, authCR)
	if err != nil {
		return
	}

	zenHost := ""
	clusterAddress := getClusterAddress(authCR, domainName)
	clusterAddressAuth := clusterAddress
	clusterEndpoint := "https://" + clusterAddress
	proxyDomainName := getClusterProxy(authCR, domainName)

	if shouldUseCPDHost(authCR, &r.DiscoveryClient) {
		zenHost, err = r.getZenHost(ctx, authCR)
		if err == nil {
			clusterAddressAuth = zenHost
			clusterAddress = zenHost
			clusterEndpoint = "https://" + zenHost
			proxyDomainName = zenHost
		} else if m, ok := err.(*missingKeyError); ok && m.GetKey() == URL_PREFIX {
			reqLogger.Info("Zen host could not be retrieved; using defaults")
			err = nil
		} else {
			return
		}
	}

	apiHost, apiPort := r.getAPIHostAndPort()

	*generated = corev1.ConfigMap{
		ObjectMeta: metav1.ObjectMeta{
			Name:      common.IBMCloudClusterInfoCMName,
			Namespace: authCR.Namespace,
			Labels:    map[string]string{"app": "auth-idp"},
		},
		Data: map[string]string{
			ClusterAddr:            clusterAddress,
			"cluster_address_auth": clusterAddressAuth,
			ClusterEP:              clusterEndpoint,
			RouteHTTPPort:          rhttpPort,
			RouteHTTPSPort:         rhttpsPort,
			ClusterName:            cname,
			ClusterAPIServerHost:   apiHost,
			ClusterAPIServerPort:   apiPort,
			ProxyAddress:           proxyDomainName,
			ProviderSVC:            fmt.Sprintf("https://platform-identity-provider.%s.svc:4300", authCR.Namespace),
			IDMgmtSVC:              fmt.Sprintf("https://platform-identity-management.%s.svc:4500", authCR.Namespace),
		},
	}

	return
}

func getClusterInfoFromEnv() (rhttpPort, rhttpsPort, cname string) {
	rhttpPort = os.Getenv("ROUTE_HTTP_PORT")
	if rhttpPort == "" {
		rhttpPort = RouteHTTPPortValue
	}
	rhttpsPort = os.Getenv("ROUTE_HTTPS_PORT")
	if rhttpsPort == "" {
		rhttpsPort = RouteHTTPSPortValue
	}
	cname = os.Getenv("cluster_name")
	if cname == "" {
		cname = ClusterNameValue
	}

	return
}

type missingKeyError struct {
	key  string
	kind string
	client.ObjectKey
}

func (e *missingKeyError) GetName() string {
	return e.ObjectKey.Name
}

func (e *missingKeyError) GetNamespace() string {
	return e.ObjectKey.Namespace
}

type Keyed interface {
	GetKey() string
}

func (e *missingKeyError) GetKey() string {
	return e.key
}

func (e *missingKeyError) GetKind() string {
	return e.kind
}

func (e *missingKeyError) Error() string {
	return fmt.Sprintf("%s %s in namespace %s was missing expected key %q", e.kind, e.Name, e.Namespace, e.key)
}

func IsMissingKeyError(err error) bool {
	if k, ok := err.(Keyed); ok || errors.As(err, &k) {
		return k.GetKey() != ""
	}
	return false
}

func (r *AuthenticationReconciler) getZenHost(ctx context.Context, authCR *operatorv1alpha1.Authentication) (zenHost string, err error) {
	reqLogger := logf.FromContext(ctx)
	//Get the routehost from the ibmcloud-cluster-info configmap
	productConfigMap := &corev1.ConfigMap{}
	cmKey := types.NamespacedName{Name: ZenProductConfigmapName, Namespace: authCR.Namespace}
	err = r.Client.Get(ctx, cmKey, productConfigMap)
	if k8sErrors.IsNotFound(err) {
		reqLogger.Info("Zen product configmap does not exist")
		return
	} else if err != nil {
		reqLogger.Error(err, "Failed to get Zen product configmap "+ZenProductConfigmapName)
		return
	}

	if productConfigMap.Data == nil || len(productConfigMap.Data[URL_PREFIX]) == 0 {
		return "", &missingKeyError{
			key:       URL_PREFIX,
			kind:      "ConfigMap",
			ObjectKey: cmKey,
		}
	}

	zenHost = productConfigMap.Data[URL_PREFIX]
	return
}

func (r *AuthenticationReconciler) generateIBMCloudClusterInfoConfigMap(ctx context.Context, authCR *operatorv1alpha1.Authentication, generated *corev1.ConfigMap) (err error) {
	reqLogger := logf.FromContext(ctx)
	var domainName string
	if domainName, err = getCNCFDomain(ctx, r.Client, authCR); err != nil {
		reqLogger.Info("Could not retrieve cluster configuration; requeueing", "reason", err.Error())
		return
	}

	// if the env identified as CNCF
	if domainName != "" {
		reqLogger.Info("Env type is CNCF")
		err = r.generateCNCFClusterInfo(ctx, authCR, domainName, generated)
	} else {
		reqLogger.Info("Env Type is OCP")
		err = r.generateOCPClusterInfo(ctx, authCR, generated)
	}

	if err != nil {
		reqLogger.Info("Failed to generate ibmcloud-cluster-info contents", "reason", err.Error())
		return
	}

	// Set Authentication authCR as the owner and controller of the ConfigMap
	if err = controllerutil.SetControllerReference(authCR, generated, r.Client.Scheme()); err != nil {
		reqLogger.Error(err, "Failed to set owner for ConfigMap")
	}

	return
}

// isHostedOnIBMCloud checks the
func isHostedOnIBMCloud(ctx context.Context, cl client.Client, namespace string) (isPublicCloud bool, err error) {
	reqLogger := logf.FromContext(ctx).V(1)
	cmName := common.IBMCloudClusterInfoCMName
	cm := &corev1.ConfigMap{}
	if err = cl.Get(ctx, types.NamespacedName{Name: cmName, Namespace: namespace}, cm); err != nil {
		reqLogger.Info("Error getting ConfigMap", "ConfigMap.Name", cmName, "ConfigMap.Namespace", namespace, "msg", err.Error())
		return
	}
	host := cm.Data["cluster_kube_apiserver_host"]
	return strings.HasSuffix(host, "cloud.ibm.com"), nil
}

func readROKSURL(ctx context.Context) (issuer string, err error) {
	reqLogger := logf.FromContext(ctx).V(1)

	wellknownURL := "https://kubernetes.default:443/.well-known/oauth-authorization-server"
	tokenFile := "/var/run/secrets/kubernetes.io/serviceaccount/token"
	var caCert []byte
	if caCert, err = os.ReadFile("/var/run/secrets/kubernetes.io/serviceaccount/ca.crt"); err != nil {
		reqLogger.Error(err, "Failed to read ca cert")
		return "", err
	}

	caCertPool := x509.NewCertPool()
	caCertPool.AppendCertsFromPEM(caCert)
	var content []byte
	if content, err = os.ReadFile(tokenFile); err != nil {
		reqLogger.Info("Failed to read default token", "msg", err.Error())
		return
	}

	token := string(content)
	transport := &http.Transport{TLSClientConfig: &tls.Config{RootCAs: caCertPool}}
	var req *http.Request
	if req, err = http.NewRequest("GET", wellknownURL, nil); err != nil {
		reqLogger.Info("Failed to get well known URL", "msg", err.Error())
		return
	}

	req.Header.Set("Authorization", fmt.Sprintf("Bearer %s", token))
	client := &http.Client{Transport: transport}
	var response *http.Response
	if response, err = client.Do(req); err != nil {
		reqLogger.Info("Failed to get OpenShift server URL", err.Error())
		return
	}

	if response.Status != "200 OK" {
		reqLogger.Info("Response status is not ok", "status", response.Status)
		return "", fmt.Errorf("response status is not 200 OK")
	}

	defer response.Body.Close()
	var result map[string]interface{}
	if err = json.NewDecoder(response.Body).Decode(&result); err != nil {
		reqLogger.Error(err, "Failed to read body from response")
		return
	}
	issuer = result["issuer"].(string)

	return issuer, nil
}

type ReturnCoded interface {
	GetRC() int32
}

type failedJobError struct {
	rc int32 // the code returned by the failing container
	client.ObjectKey
	msg string
}

func (e *failedJobError) GetRC() int32 {
	return e.rc
}

func (e *failedJobError) GetName() string {
	return e.Name
}

func (e *failedJobError) GetNamespace() string {
	return e.Namespace
}

func ReturnCodeForError(err error) int32 {
	if rc, ok := err.(ReturnCoded); ok || errors.As(err, &rc) {
		return rc.GetRC()
	}
	return -1
}

func ReturnNameForError(err error) string {
	if n, ok := err.(common.Named); ok || errors.As(err, &n) {
		return n.GetName()
	}
	return ""
}

func ReturnNamespaceForError(err error) string {
	if ns, ok := err.(common.Namespaced); ok || errors.As(err, &ns) {
		return ns.GetNamespace()
	}
	return ""
}

func IsFailingIMHasSAMLError(err error) bool {
	return ReturnNameForError(err) == "im-has-saml" && ReturnCodeForError(err) > 1
}

func (e *failedJobError) Error() string {
	return e.msg
}

func NewIMHasSAMLError(rc int32, objKey client.ObjectKey) *failedJobError {
	if rc == 2 {
		return &failedJobError{
			rc:        rc,
			ObjectKey: objKey,
			msg:       fmt.Sprintf("failed to query for SAML connection; check Job %s in namespace %s for details, or delete the Job to rerun", objKey.Name, objKey.Namespace),
		}
	} else if rc > 2 {
		return &failedJobError{
			rc:        rc,
			ObjectKey: objKey,
			msg:       fmt.Sprintf("received unexpected error code while running SAML; check Job %s in namespace %s for details, or delete the Job to rerun", objKey.Name, objKey.Namespace),
		}
	}
	return nil
}

type invalidMatchListError struct {
	length int
	gvk    *schema.GroupVersionKind
}

type Lengthed interface {
	Length() int
	IsEmpty() bool
}

func (e *invalidMatchListError) Length() int {
	return e.length
}

func (e *invalidMatchListError) IsEmpty() bool {
	return e.length == 0
}

func (e *invalidMatchListError) Error() string {
	return fmt.Sprintf("received invalid number of matching %s (%d)", e.gvk.Kind, e.length)
}

func IsEmptyMatchListError(err error) bool {
	if l, ok := err.(Lengthed); ok || errors.As(err, &l) {
		return l.IsEmpty()
	}
	return false
}

func NewInvalidMatchListError(length int, gvk schema.GroupVersionKind) *invalidMatchListError {
	return &invalidMatchListError{
		length: length,
		gvk:    &gvk,
	}
}

type jobMissingResultError struct {
	client.ObjectKey
}

func (e *jobMissingResultError) GetObjectKey() client.ObjectKey {
	return e.ObjectKey
}

func (e *jobMissingResultError) Error() string {
	return fmt.Sprintf("Pods for Job %s in namespace %s could not be found to determine result", e.Name, e.Namespace)
}

func IsJobMissingResultError(err error) bool {
	if j, ok := err.(*jobMissingResultError); ok || errors.As(err, &j) {
		return true
	}
	return false
}

func (r *AuthenticationReconciler) getMasterPath(ctx context.Context, namespace string) (path string, err error) {
	log := logf.FromContext(ctx)
	cmKey := types.NamespacedName{Name: "platform-auth-idp", Namespace: namespace}
	cm := &corev1.ConfigMap{}
	if err = r.Get(ctx, cmKey, cm); err != nil && !k8sErrors.IsNotFound(err) {
		return
	} else if err == nil {
		if v, ok := cm.Data["MASTER_PATH"]; ok {
			return v, nil
		}
	}

	jobKey := types.NamespacedName{Name: "im-has-saml", Namespace: namespace}
	job := &batchv1.Job{}
	if err = r.Get(ctx, jobKey, job); err != nil {
		return
	}

	jobUID := job.ObjectMeta.UID

	podList := &corev1.PodList{}

	podListOpts := []client.ListOption{
		client.InNamespace(namespace),
		client.MatchingLabels(map[string]string{
			"batch.kubernetes.io/controller-uid": string(jobUID),
			"batch.kubernetes.io/job-name":       jobKey.Name,
		}),
	}

	depPodListOpts := []client.ListOption{
		client.InNamespace(namespace),
		client.MatchingLabels(map[string]string{
			"controller-uid": string(jobUID),
			"job-name":       jobKey.Name,
		}),
	}

	if err = r.List(ctx, podList, podListOpts...); err != nil {
		log.Error(err, "Failed to list Job Pods")
		return
	} else if len(podList.Items) == 0 {
		log.Info("No Pods were found using prefixed Job labels; trying list with deprecated, non-prefixed Job labels")
		if err = r.List(ctx, podList, depPodListOpts...); err != nil {
			log.Error(err, "Failed to list Job Pods with deprecated Job labels")
			return
		}
	}
	var exitCode int32 = -1

	if len(podList.Items) >= 1 {
		po := podList.Items[0]
		if len(po.Status.ContainerStatuses) != 1 {
			return "", fmt.Errorf("received invalid number of containerStatuses (%d)", len(po.Status.ContainerStatuses))
		}

		containerState := podList.Items[0].Status.ContainerStatuses[0].State
		if containerState.Terminated != nil {
			exitCode = containerState.Terminated.ExitCode
		}
		lastTerminationState := po.Status.ContainerStatuses[0].LastTerminationState
		if exitCode < 0 && lastTerminationState.Terminated == nil {
			return "", fmt.Errorf("container does not appear to have terminated yet")
		} else if exitCode < 0 {
			exitCode = lastTerminationState.Terminated.ExitCode
		}
	}

	switch exitCode {
	case 1:
		path = "/idauth"
	case 0:
		path = ""
	case -1:
		err = &jobMissingResultError{jobKey}
	default:
		err = NewIMHasSAMLError(exitCode, jobKey)
	}

	return
}<|MERGE_RESOLUTION|>--- conflicted
+++ resolved
@@ -324,11 +324,8 @@
 			"AUDIT_SECRET",
 			"OAUTH_21_ENABLED",
 			"IAM_UM",
-<<<<<<< HEAD
 			"LIBERTY_SAMESITE_COOKIE",
-=======
 			"SECRETS_STORE_AVAILABLE",
->>>>>>> 957c1e56
 		),
 		updatesValuesWhen(observedKeyValueSetTo[*corev1.ConfigMap]("OS_TOKEN_LENGTH", "45"),
 			"OS_TOKEN_LENGTH"),
