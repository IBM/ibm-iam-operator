--- conflicted
+++ resolved
@@ -731,15 +731,12 @@
 					},
 				},
 				{
-<<<<<<< HEAD
 					"OAUTH_21_ENABLED",
 					[]string{
 						"OAUTH_21_ENABLED",
-=======
 					"IAM_UM",
 					[]string{
 						"IAM_UM",
->>>>>>> 143576bd
 					},
 				},
 				{
