--- conflicted
+++ resolved
@@ -700,34 +700,8 @@
 				Drop: []corev1.Capability{"ALL"},
 			},
 		},
-<<<<<<< HEAD
 		Resources:    *resources,
 		VolumeMounts: buildIdentityProviderVolumeMounts(auditSecretName),
-=======
-		Resources: *resources,
-		VolumeMounts: []corev1.VolumeMount{
-			{
-				Name:      "auth-key",
-				MountPath: "/opt/ibm/identity-provider/server/boot/auth-key",
-			},
-			{
-				Name:      "identity-provider-cert",
-				MountPath: "/opt/ibm/identity-provider/certs",
-			},
-			{
-				Name:      "saml-cert",
-				MountPath: "/certs/saml-certs",
-			},
-			{
-				Name:      "pgsql-certs",
-				MountPath: "/certs/pgsql",
-			},
-			{
-				Name:      "pgsql-client-cred",
-				MountPath: "/pgsql/clientinfo",
-			},
-		},
->>>>>>> 2079bf07
 		ReadinessProbe: &corev1.Probe{
 			ProbeHandler: corev1.ProbeHandler{
 				Exec: &corev1.ExecAction{
@@ -1073,34 +1047,8 @@
 				Drop: []corev1.Capability{"ALL"},
 			},
 		},
-<<<<<<< HEAD
 		Resources:    *resources,
 		VolumeMounts: buildIdentityManagerVolumeMounts(auditSecretName),
-=======
-		Resources: *resources,
-		VolumeMounts: []corev1.VolumeMount{
-			{
-				Name:      "cluster-ca",
-				MountPath: "/opt/ibm/identity-mgmt/certs",
-			},
-			{
-				Name:      "platform-identity-management",
-				MountPath: "/opt/ibm/identity-mgmt/server/certs",
-			},
-			{
-				Name:      "scim-ldap-attributes-mapping",
-				MountPath: "/opt/ibm/identity-mgmt/config/scim-config",
-			},
-			{
-				Name:      "pgsql-certs",
-				MountPath: "/certs/pgsql",
-			},
-			{
-				Name:      "pgsql-client-cred",
-				MountPath: "/pgsql/clientinfo",
-			},
-		},
->>>>>>> 2079bf07
 		ReadinessProbe: &corev1.Probe{
 			ProbeHandler: corev1.ProbeHandler{
 				Exec: &corev1.ExecAction{
