--- conflicted
+++ resolved
@@ -720,39 +720,8 @@
 				Drop: []corev1.Capability{"ALL"},
 			},
 		},
-<<<<<<< HEAD
-		Resources: *resources,
-		VolumeMounts: []corev1.VolumeMount{
-			{
-				Name:      "auth-key",
-				MountPath: "/opt/ibm/identity-provider/server/boot/auth-key",
-			},
-			{
-				Name:      "identity-provider-cert",
-				MountPath: "/opt/ibm/identity-provider/certs",
-			},
-			{
-				Name:      "saml-cert",
-				MountPath: "/certs/saml-certs",
-			},
-			{
-				Name:      "pgsql-certs",
-				MountPath: "/certs/pgsql",
-			},
-			{
-				Name:      "pgsql-client-cred",
-				MountPath: "/pgsql/clientinfo",
-			},
-			{
-				Name:      "provider-data-vol",
-				MountPath: "/opt/ibm/provider-data",
-			},
-
-		},
-=======
 		Resources:    *resources,
 		VolumeMounts: buildIdentityProviderVolumeMounts(instance.Spec.Config.AuditSecret),
->>>>>>> 0106b16b
 		ReadinessProbe: &corev1.Probe{
 			ProbeHandler: corev1.ProbeHandler{
 				Exec: &corev1.ExecAction{
@@ -1250,6 +1219,10 @@
 			Name:      "pgsql-client-cred",
 			MountPath: "/pgsql/clientinfo",
 		},
+    {
+      Name:      "provider-data-vol",
+      MountPath: "/opt/ibm/provider-data",
+    },
 	}
 	if auditSecretName != nil && *auditSecretName != "" {
 		newVolMount := corev1.VolumeMount{
