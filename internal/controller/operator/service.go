--- conflicted
+++ resolved
@@ -30,101 +30,12 @@
 	logf "sigs.k8s.io/controller-runtime/pkg/log"
 )
 
-<<<<<<< HEAD
-func (r *AuthenticationReconciler) handleService(instance *operatorv1alpha1.Authentication, currentService *corev1.Service, needToRequeue *bool) error {
-	reqLogger := log.WithValues("Instance.Namespace", instance.Namespace, "Instance.Name", instance.Name)
-	err := r.Client.Get(context.TODO(), types.NamespacedName{Name: "platform-auth-service", Namespace: instance.Namespace}, currentService)
-	if err != nil && errors.IsNotFound(err) {
-		// Define a new service
-		platformAuthService := r.platformAuthService(instance)
-		reqLogger.Info("Creating a new Service", "Service.Namespace", instance.Namespace, "Service.Name", "platform-auth-service")
-		err = r.Client.Create(context.TODO(), platformAuthService)
-		if err != nil {
-			reqLogger.Error(err, "Failed to create new Service", "Service.Namespace", instance.Namespace, "Service.Name", "platform-auth-service")
-			return err
-		}
-		// Service created successfully - return and requeue
-		*needToRequeue = true
-	} else if err != nil {
-		reqLogger.Error(err, "Failed to get Service")
-		return err
-	} else {
-		r.validateCP3PodSelectorAndLabel(currentService, needToRequeue)
-	}
-
-	err = r.Client.Get(context.TODO(), types.NamespacedName{Name: "platform-identity-provider", Namespace: instance.Namespace}, currentService)
-	if err != nil && errors.IsNotFound(err) {
-		// Define a new service
-		identityProviderService := r.identityProviderService(instance)
-		reqLogger.Info("Creating a new Service", "Service.Namespace", instance.Namespace, "Service.Name", "platform-identity-provider")
-		err = r.Client.Create(context.TODO(), identityProviderService)
-		if err != nil {
-			reqLogger.Error(err, "Failed to create new Service", "Service.Namespace", instance.Namespace, "Service.Name", "platform-identity-provider")
-			return err
-		}
-		// Service created successfully - return and requeue
-		*needToRequeue = true
-	} else if err != nil {
-		reqLogger.Error(err, "Failed to get Service")
-		return err
-	} else {
-		r.validateCP3PodSelectorAndLabel(currentService, needToRequeue)
-	}
-
-	err = r.Client.Get(context.TODO(), types.NamespacedName{Name: "platform-identity-management", Namespace: instance.Namespace}, currentService)
-	if err != nil && errors.IsNotFound(err) {
-		// Define a new service
-		identityManagementService := r.identityManagementService(instance)
-		reqLogger.Info("Creating a new Service", "Service.Namespace", instance.Namespace, "Service.Name", "platform-identity-management")
-		err = r.Client.Create(context.TODO(), identityManagementService)
-		if err != nil {
-			reqLogger.Error(err, "Failed to create new Service", "Service.Namespace", instance.Namespace, "Service.Name", "platform-identity-management")
-			return err
-		}
-		// Service created successfully - return and requeue
-		*needToRequeue = true
-	} else if err != nil {
-		reqLogger.Error(err, "Failed to get Service")
-		return err
-	} else {
-		r.validateCP3PodSelectorAndLabel(currentService, needToRequeue)
-		r.validateSessionAffinityIdMgmtService(currentService, needToRequeue)
-	}
-
-	return nil
-}
-
-func (r *AuthenticationReconciler) validateSessionAffinityIdMgmtService(currentService *corev1.Service, needToRequeue *bool) (err error) {
-
-	if currentService == nil || currentService.Name == "" || currentService.Namespace == "" {
-		return fmt.Errorf("received invalid Service")
-	}
-
-	reqLogger := log.WithValues("Instance.Namespace", currentService.Namespace, "Instance.Name", currentService.Name)
-
-	var changeSessionAffinityNone bool = false
-	var currentSessionAffinity = currentService.Spec.SessionAffinity
-	if currentSessionAffinity != corev1.ServiceAffinityNone {
-		currentService.Spec.SessionAffinity = corev1.ServiceAffinityNone
-		changeSessionAffinityNone = true
-	}
-	if changeSessionAffinityNone {
-		err = r.Client.Update(context.Background(), currentService)
-		if err != nil {
-			reqLogger.Error(err, "Upgrade check : Failed to update service session affinity to None ", "Service.Namespace", currentService.Namespace, "Service.Name", currentService.Name, "Error.message", err)
-			*needToRequeue = true
-			return
-		} else {
-			reqLogger.Info("Upgrade check : Successfully updated service session affinity to None ", "Service.Name", currentService.Name)
-		}
-=======
 func (r *AuthenticationReconciler) handleServices(ctx context.Context, req ctrl.Request) (result *ctrl.Result, err error) {
 	log := logf.FromContext(ctx)
 	log.Info("Ensure Services are created")
 	authCR := &operatorv1alpha1.Authentication{}
 	if result, err = r.getLatestAuthentication(ctx, req, authCR); subreconciler.ShouldHaltOrRequeue(result, err) {
 		return
->>>>>>> 957c1e56
 	}
 
 	builders := []*common.SecondaryReconcilerBuilder[*corev1.Service]{
