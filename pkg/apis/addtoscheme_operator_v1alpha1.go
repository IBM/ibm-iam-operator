//
// Copyright 2020 IBM Corporation
//
// Licensed under the Apache License, Version 2.0 (the "License");
// you may not use this file except in compliance with the License.
// You may obtain a copy of the License at
//
// http://www.apache.org/licenses/LICENSE-2.0
//
// Unless required by applicable law or agreed to in writing, software
// distributed under the License is distributed on an "AS IS" BASIS,
// WITHOUT WARRANTIES OR CONDITIONS OF ANY KIND, either express or implied.
// See the License for the specific language governing permissions and
// limitations under the License.
//

package apis

import (
	"github.com/IBM/ibm-iam-operator/pkg/apis/operator/v1alpha1"
)

func init() {
	// Register the types with the Scheme so the components can map objects to GroupVersionKinds and back
	AddToSchemes = append(AddToSchemes, v1alpha1.SchemeBuilder.AddToScheme)
<<<<<<< HEAD
=======
	AddToSchemes = append(AddToSchemes, v1alpha1.CRDSchemeBuilder.AddToScheme)
	AddToSchemes = append(AddToSchemes, v1alpha1.CertificateSchemeBuilder.AddToScheme)
>>>>>>> f30d6655
}<|MERGE_RESOLUTION|>--- conflicted
+++ resolved
@@ -23,9 +23,6 @@
 func init() {
 	// Register the types with the Scheme so the components can map objects to GroupVersionKinds and back
 	AddToSchemes = append(AddToSchemes, v1alpha1.SchemeBuilder.AddToScheme)
-<<<<<<< HEAD
-=======
 	AddToSchemes = append(AddToSchemes, v1alpha1.CRDSchemeBuilder.AddToScheme)
 	AddToSchemes = append(AddToSchemes, v1alpha1.CertificateSchemeBuilder.AddToScheme)
->>>>>>> f30d6655
 }