//
// Copyright 2020 IBM Corporation
//
// Licensed under the Apache License, Version 2.0 (the "License");
// you may not use this file except in compliance with the License.
// You may obtain a copy of the License at
//
// http://www.apache.org/licenses/LICENSE-2.0
//
// Unless required by applicable law or agreed to in writing, software
// distributed under the License is distributed on an "AS IS" BASIS,
// WITHOUT WARRANTIES OR CONDITIONS OF ANY KIND, either express or implied.
// See the License for the specific language governing permissions and
// limitations under the License.
//

package authentication

import (
	"context"
	"time"

	certmgr "github.com/IBM/ibm-iam-operator/pkg/apis/certmanager/v1alpha1"
	operatorv1alpha1 "github.com/IBM/ibm-iam-operator/pkg/apis/operator/v1alpha1"
	res "github.com/IBM/ibm-iam-operator/pkg/resources"
	utils "github.com/IBM/ibm-iam-operator/pkg/utils"
	userv1 "github.com/openshift/api/user/v1"
<<<<<<< HEAD
	reg "k8s.io/api/admissionregistration/v1"
=======
	regen "github.com/zach-klippenstein/goregen"
>>>>>>> bffdc342
	appsv1 "k8s.io/api/apps/v1"
	batchv1 "k8s.io/api/batch/v1"
	corev1 "k8s.io/api/core/v1"
	net "k8s.io/api/networking/v1"
	rbacv1 "k8s.io/api/rbac/v1"
	"k8s.io/apimachinery/pkg/api/errors"
	"k8s.io/apimachinery/pkg/api/resource"
	"k8s.io/apimachinery/pkg/runtime"
	"k8s.io/apimachinery/pkg/types"
	"sigs.k8s.io/controller-runtime/pkg/client"
	"sigs.k8s.io/controller-runtime/pkg/controller"
	"sigs.k8s.io/controller-runtime/pkg/handler"

	logf "sigs.k8s.io/controller-runtime/pkg/log"
	"sigs.k8s.io/controller-runtime/pkg/manager"
	"sigs.k8s.io/controller-runtime/pkg/reconcile"
	"sigs.k8s.io/controller-runtime/pkg/source"
)

var log = logf.Log.WithName("controller_authentication")
var fullAccess int32 = 0777
var trueVar bool = true
var falseVar bool = false
var seconds60 int64 = 60
var partialAccess int32 = 420
var authServicePort int32 = 9443
var identityProviderPort int32 = 4300
var identityManagerPort int32 = 4500
var serviceAccountName string = "ibm-iam-operand-restricted"

var cpu10 = resource.NewMilliQuantity(10, resource.DecimalSI)            // 10m
var cpu50 = resource.NewMilliQuantity(50, resource.DecimalSI)            // 50m
var cpu100 = resource.NewMilliQuantity(100, resource.DecimalSI)          // 100m
var cpu1000 = resource.NewMilliQuantity(1000, resource.DecimalSI)        // 1000m
var memory32 = resource.NewQuantity(100*1024*1024, resource.BinarySI)    // 32Mi
var memory128 = resource.NewQuantity(128*1024*1024, resource.BinarySI)   // 128Mi
var memory150 = resource.NewQuantity(150*1024*1024, resource.BinarySI)   // 128Mi
var memory350 = resource.NewQuantity(350*1024*1024, resource.BinarySI)   // 350Mi
var memory1024 = resource.NewQuantity(1024*1024*1024, resource.BinarySI) // 1024Mi

var rule = `^([a-z0-9]){32,}$`
var wlpClientID = utils.GenerateRandomString(rule)
var wlpClientSecret = utils.GenerateRandomString(rule)

/**
* USER ACTION REQUIRED: This is a scaffold file intended for the user to modify with their own Controller
* business logic.  Delete these comments after modifying this file.*
 */

// Add creates a new Authentication Controller and adds it to the Manager. The Manager will set fields on the Controller
// and Start it when the Manager is Started.
func Add(mgr manager.Manager) error {
	return add(mgr, newReconciler(mgr))
}

// newReconciler returns a new reconcile.Reconciler
func newReconciler(mgr manager.Manager) reconcile.Reconciler {
	return &ReconcileAuthentication{client: mgr.GetClient(), scheme: mgr.GetScheme()}
}

// add adds a new Controller to mgr with r as the reconcile.Reconciler
func add(mgr manager.Manager, r reconcile.Reconciler) error {
	// Create a new controller
	c, err := controller.New("authentication-controller", mgr, controller.Options{Reconciler: r})
	if err != nil {
		return err
	}

	// Watch for changes to primary resource Authentication
	err = c.Watch(&source.Kind{Type: &operatorv1alpha1.Authentication{}}, &handler.EnqueueRequestForObject{})
	if err != nil {
		return err
	}

	// TODO(user): Modify this to be the types you create that are owned by the primary resource
	// Watch for changes to secondary resource Certificate and requeue the owner Authentication
	err = c.Watch(&source.Kind{Type: &certmgr.Certificate{}}, &handler.EnqueueRequestForOwner{
		IsController: true,
		OwnerType:    &operatorv1alpha1.Authentication{},
	})
	if err != nil {
		return err
	}

	// TODO(user): Modify this to be the types you create that are owned by the primary resource
	// Watch for changes to secondary resource Certificate and requeue the owner Authentication
	err = c.Watch(&source.Kind{Type: &corev1.Secret{}}, &handler.EnqueueRequestForOwner{
		IsController: true,
		OwnerType:    &operatorv1alpha1.Authentication{},
	})
	if err != nil {
		return err
	}

	// TODO(user): Modify this to be the types you create that are owned by the primary resource
	// Watch for changes to secondary resource Certificate and requeue the owner Authentication
	err = c.Watch(&source.Kind{Type: &batchv1.Job{}}, &handler.EnqueueRequestForOwner{
		IsController: true,
		OwnerType:    &operatorv1alpha1.Authentication{},
	})
	if err != nil {
		return err
	}

	// TODO(user): Modify this to be the types you create that are owned by the primary resource
	// Watch for changes to secondary resource Service and requeue the owner Authentication
	err = c.Watch(&source.Kind{Type: &corev1.Service{}}, &handler.EnqueueRequestForOwner{
		IsController: true,
		OwnerType:    &operatorv1alpha1.Authentication{},
	})
	if err != nil {
		return err
	}

	// TODO(user): Modify this to be the types you create that are owned by the primary resource
	// Watch for changes to secondary resource ConfigMap and requeue the owner Authentication
	err = c.Watch(&source.Kind{Type: &corev1.ConfigMap{}}, &handler.EnqueueRequestForOwner{
		IsController: true,
		OwnerType:    &operatorv1alpha1.Authentication{},
	})
	if err != nil {
		return err
	}

	// TODO(user): Modify this to be the types you create that are owned by the primary resource
	// Watch for changes to secondary resource Ingress and requeue the owner Authentication
	err = c.Watch(&source.Kind{Type: &net.Ingress{}}, &handler.EnqueueRequestForOwner{
		IsController: true,
		OwnerType:    &operatorv1alpha1.Authentication{},
	})
	if err != nil {
		return err
	}

	// TODO(user): Modify this to be the types you create that are owned by the primary resource
	// Watch for changes to secondary resource Deployment and requeue the owner Authentication
	err = c.Watch(&source.Kind{Type: &appsv1.Deployment{}}, &handler.EnqueueRequestForOwner{
		IsController: true,
		OwnerType:    &operatorv1alpha1.Authentication{},
	})
	if err != nil {
		return err
	}

	return nil
}

// blank assignment to verify that ReconcileAuthentication implements reconcile.Reconciler
var _ reconcile.Reconciler = &ReconcileAuthentication{}

// ReconcileAuthentication reconciles a Authentication object
type ReconcileAuthentication struct {
	// This client, initialized using mgr.Client() above, is a split client
	// that reads objects from the cache and writes to the apiserver
	client client.Client
	scheme *runtime.Scheme
}

// Reconcile reads that state of the cluster for a Authentication object and makes changes based on the state read
// and what is in the Authentication.Spec
// TODO(user): Modify this Reconcile function to implement your Controller logic.  This example creates
// a Pod as an example
// Note:
// The Controller will requeue the Request to be processed again if the returned error is non-nil or
// Result.Requeue is true, otherwise upon completion it will remove the work from the queue.
func (r *ReconcileAuthentication) Reconcile(contect context.Context, request reconcile.Request) (reconcile.Result, error) {
	reqLogger := log.WithValues("Request.Namespace", request.Namespace, "Request.Name", request.Name)
	reqLogger.Info("Reconciling Authentication")
	var requeueResult bool = false

	// Fetch the Authentication instance
	instance := &operatorv1alpha1.Authentication{}
	err := r.client.Get(context.TODO(), request.NamespacedName, instance)
	if err != nil {
		if errors.IsNotFound(err) {
			// Request object not found, could have been deleted after reconcile request.
			// Owned objects are automatically garbage collected. For additional cleanup logic use finalizers.
			// Return and don't requeue
			return reconcile.Result{}, nil
		}
		// Error reading the object - requeue the request.
		return reconcile.Result{}, err
	}

	// Credit: kubebuilder book
	finalizerName := "authentication.operator.ibm.com"
	// Determine if the Authentication CR  is going to be deleted
	if instance.ObjectMeta.DeletionTimestamp.IsZero() {
		// Object not being deleted, but add our finalizer so we know to remove this object later when it is going to be deleted
		if !containsString(instance.ObjectMeta.Finalizers, finalizerName) {
			instance.ObjectMeta.Finalizers = append(instance.ObjectMeta.Finalizers, finalizerName)
			if err := r.client.Update(context.Background(), instance); err != nil {
				log.Error(err, "Error adding the finalizer to the CR")
				return reconcile.Result{}, err
			}
		}
	} else {
		// Object scheduled to be deleted
		if containsString(instance.ObjectMeta.Finalizers, finalizerName) {
			if err := r.deleteExternalResources(instance); err != nil {
				log.Error(err, "Error deleting resources created by this operator")

				return reconcile.Result{}, err
			}

			instance.ObjectMeta.Finalizers = removeString(instance.ObjectMeta.Finalizers, finalizerName)
			if err := r.client.Update(context.Background(), instance); err != nil {
				log.Error(err, "Error updating the CR to remove the finalizer")
				return reconcile.Result{}, err
			}

		}
		return reconcile.Result{}, nil
	}

	// Check if this Certificate already exists and create it if it doesn't
	currentCertificate := &certmgr.Certificate{}
	err = r.handleCertificate(instance, currentCertificate, &requeueResult)
	if err != nil {
		return reconcile.Result{}, err
	}

	// Check if this Service already exists and create it if it doesn't
	currentService := &corev1.Service{}
	err = r.handleService(instance, currentService, &requeueResult)
	if err != nil {
		return reconcile.Result{}, err
	}

	// Check if this Secret already exists and create it if it doesn't
	currentSecret := &corev1.Secret{}
	err = r.handleSecret(instance, wlpClientID, wlpClientSecret, currentSecret, &requeueResult)
	if err != nil {
		return reconcile.Result{}, err
	}

	// Check if this Job already exists and create it if it doesn't
	currentJob := &batchv1.Job{}
	err = r.handleJob(instance, currentJob, &requeueResult)
	if err != nil {
		return reconcile.Result{}, err
	}

	//Check if this ConfigMap already exists and create it if it doesn't
	currentConfigMap := &corev1.ConfigMap{}
	err = r.handleConfigMap(instance, wlpClientID, wlpClientSecret, currentConfigMap, &requeueResult)
	if err != nil {
		return reconcile.Result{}, err
	}

	// Check if this Ingress already exists and create it if it doesn't
	currentIngress := &net.Ingress{}
	err = r.handleIngress(instance, currentIngress, &requeueResult)
	if err != nil {
		return reconcile.Result{}, err
	}

	// Check if this Deployment already exists and create it if it doesn't
	currentDeployment := &appsv1.Deployment{}
	err = r.handleDeployment(instance, currentDeployment, &requeueResult)
	if err != nil {
		return reconcile.Result{}, err
	}

	if requeueResult {
		return reconcile.Result{Requeue: true}, nil
	}

	return reconcile.Result{}, nil
}

// Removes some of the resources created by this controller for the CR including
// The clusterrole, clusterrolebinding and User resources created by Authentication
func (r *ReconcileAuthentication) deleteExternalResources(instance *operatorv1alpha1.Authentication) error {

	userName := instance.Spec.Config.DefaultAdminUser

	log.V(0).Info("Wait for 2 seconds.")
	time.Sleep(time.Second * 2)

	log.V(0).Info("Wait for 2 seconds.")
	time.Sleep(time.Second * 2)

	// Remove User

	if err := removeUser(r.client, userName); err != nil {
		return err
	}
	return nil
}

// Helper functions to check and remove string from a slice of strings.
func containsString(slice []string, s string) bool {
	for _, item := range slice {
		if item == s {
			return true
		}
	}
	return false
}

func removeString(slice []string, s string) (result []string) {
	for _, item := range slice {
		if item == s {
			continue
		}
		result = append(result, item)
	}
	return
}

// Functions to remove cluster scoped resources

func isOidcAdminBindingCRBExists(client client.Client) bool {
	// checks if oidc-admin-binding ClusterRoleBinding exists or not
	crbName := "oidc-admin-binding"
	clusterRoleBinding := &rbacv1.ClusterRoleBinding{}
	if err := client.Get(context.Background(), types.NamespacedName{Name: crbName, Namespace: ""}, clusterRoleBinding); err != nil && errors.IsNotFound(err) {
		return false
	}
	return true
}

func removeCsAnnotationFromCR(client client.Client, crName string, csCfgAnnotationName string) error {
	// Remove common-service/config annotation
	clusterRole := &rbacv1.ClusterRole{}
	if err := client.Get(context.Background(), types.NamespacedName{Name: crName, Namespace: ""}, clusterRole); err != nil && errors.IsNotFound(err) {
		log.V(1).Info("Error getting cluster role", crName, err)
		return nil
	} else if err == nil {
		if len(clusterRole.ObjectMeta.Annotations) > 0 {
			if _, ok := clusterRole.ObjectMeta.Annotations[csCfgAnnotationName]; ok {
				delete(clusterRole.ObjectMeta.Annotations, csCfgAnnotationName)
				if err = client.Update(context.Background(), clusterRole); err != nil {
					// if error, retry second time to avoid manual deletion after uninstall
					if err2 := client.Update(context.Background(), clusterRole); err2 != nil {
						log.V(1).Info("Error removing common-service/config from cluster role", "name", crName, "error message", err2)
						return err2
					}
				}
			}
		}
	} else {
		return err
	}
	return nil
}

func removeCsAnnotationFromCRB(client client.Client, crbName string, csCfgAnnotationName string) error {
	// Remove common-service/config annotation
	clusterRoleBinding := &rbacv1.ClusterRoleBinding{}
	if err := client.Get(context.Background(), types.NamespacedName{Name: crbName, Namespace: ""}, clusterRoleBinding); err != nil && errors.IsNotFound(err) {
		log.V(1).Info("Error getting cluster role binding", crbName, err)
		return nil
	} else if err == nil {
		if len(clusterRoleBinding.ObjectMeta.Annotations) > 0 {
			if _, ok := clusterRoleBinding.ObjectMeta.Annotations[csCfgAnnotationName]; ok {
				delete(clusterRoleBinding.ObjectMeta.Annotations, csCfgAnnotationName)
				if err = client.Update(context.Background(), clusterRoleBinding); err != nil {
					// if error, retry second time to avoid manual deletion after uninstall
					if err2 := client.Update(context.Background(), clusterRoleBinding); err2 != nil {
						log.V(1).Info("Error removing common-service/config annotation from cluster role binding", "name", crbName, "error message", err2)
						return err2
					}
				}
			}
		}
	} else {
		return err
	}
	return nil
}

func removeCR(client client.Client, crName string) error {
	// Delete Clusterrole
	clusterRole := &rbacv1.ClusterRole{}
	if err := client.Get(context.Background(), types.NamespacedName{Name: crName, Namespace: ""}, clusterRole); err != nil && errors.IsNotFound(err) {
		log.V(1).Info("Error getting cluster role", crName, err)
		return nil
	} else if err == nil {
		if !res.IsCsConfigAnnotationExists(clusterRole.ObjectMeta.Annotations) {
			if err = client.Delete(context.Background(), clusterRole); err != nil {
				log.V(1).Info("Error deleting cluster role", "name", crName, "error message", err)
				return err
			}
		}
	} else {
		return err
	}
	return nil
}

func removeCRB(client client.Client, crbName string) error {
	// Delete ClusterRoleBinding
	clusterRoleBinding := &rbacv1.ClusterRoleBinding{}
	if err := client.Get(context.Background(), types.NamespacedName{Name: crbName, Namespace: ""}, clusterRoleBinding); err != nil && errors.IsNotFound(err) {
		log.V(1).Info("Error getting cluster role binding", crbName, err)
		return nil
	} else if err == nil {
		if crbName == "oidc-admin-binding" {
			clusterRoleBinding.ObjectMeta.Finalizers = []string{}
			if err = client.Update(context.Background(), clusterRoleBinding); err != nil {
				log.V(1).Info("Error updating cluster role binding", "name", crbName, "error message", err)
				return err
			}
		}
		if !res.IsCsConfigAnnotationExists(clusterRoleBinding.ObjectMeta.Annotations) {
			if err = client.Delete(context.Background(), clusterRoleBinding); err != nil {
				log.V(1).Info("Error deleting cluster role binding", "name", crbName, "error message", err)
				return err
			}
		}
	} else {
		return err
	}
	return nil
}

func removeUser(client client.Client, userName string) error {
	// Delete User
	user := &userv1.User{}
	if err := client.Get(context.Background(), types.NamespacedName{Name: userName, Namespace: ""}, user); err != nil && errors.IsNotFound(err) {
		log.V(1).Info("Error getting user", userName, err)
		return nil
	} else if err == nil {
		// check if oidc-admin-binding CRB exists or not
		if !isOidcAdminBindingCRBExists(client) {
			if err = client.Delete(context.Background(), user); err != nil {
				log.V(1).Info("Error deleting user", "name", userName, "error message", err)
				return err
			}
		}
	} else {
		return err
	}
	return nil
}

<<<<<<< HEAD
func removeWebhook(client client.Client, webhookName string) error {
	// Delete Webhook
	webhook := &reg.MutatingWebhookConfiguration{}
	if err := client.Get(context.Background(), types.NamespacedName{Name: webhookName, Namespace: ""}, webhook); err != nil && errors.IsNotFound(err) {
		log.V(1).Info("Error getting webhook", webhookName, err)
		return nil
	} else if err == nil {
		if err = client.Delete(context.Background(), webhook); err != nil {
			log.V(1).Info("Error deleting webhook", "name", webhookName, "error message", err)
			return err
		}
	} else {
		return err
	}
	return nil
=======
func generateRandomString(rule string) string {

	generator, _ := regen.NewGenerator(rule, &regen.GeneratorArgs{
		RngSource:               rand.NewSource(time.Now().UnixNano()),
		MaxUnboundedRepeatCount: 1})
	randomString := generator.Generate()
	return randomString
>>>>>>> bffdc342
}<|MERGE_RESOLUTION|>--- conflicted
+++ resolved
@@ -25,11 +25,6 @@
 	res "github.com/IBM/ibm-iam-operator/pkg/resources"
 	utils "github.com/IBM/ibm-iam-operator/pkg/utils"
 	userv1 "github.com/openshift/api/user/v1"
-<<<<<<< HEAD
-	reg "k8s.io/api/admissionregistration/v1"
-=======
-	regen "github.com/zach-klippenstein/goregen"
->>>>>>> bffdc342
 	appsv1 "k8s.io/api/apps/v1"
 	batchv1 "k8s.io/api/batch/v1"
 	corev1 "k8s.io/api/core/v1"
@@ -466,31 +461,4 @@
 		return err
 	}
 	return nil
-}
-
-<<<<<<< HEAD
-func removeWebhook(client client.Client, webhookName string) error {
-	// Delete Webhook
-	webhook := &reg.MutatingWebhookConfiguration{}
-	if err := client.Get(context.Background(), types.NamespacedName{Name: webhookName, Namespace: ""}, webhook); err != nil && errors.IsNotFound(err) {
-		log.V(1).Info("Error getting webhook", webhookName, err)
-		return nil
-	} else if err == nil {
-		if err = client.Delete(context.Background(), webhook); err != nil {
-			log.V(1).Info("Error deleting webhook", "name", webhookName, "error message", err)
-			return err
-		}
-	} else {
-		return err
-	}
-	return nil
-=======
-func generateRandomString(rule string) string {
-
-	generator, _ := regen.NewGenerator(rule, &regen.GeneratorArgs{
-		RngSource:               rand.NewSource(time.Now().UnixNano()),
-		MaxUnboundedRepeatCount: 1})
-	randomString := generator.Generate()
-	return randomString
->>>>>>> bffdc342
 }