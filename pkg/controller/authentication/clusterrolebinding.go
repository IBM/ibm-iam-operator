//
// Copyright 2020, 2021 IBM Corporation
//
// Licensed under the Apache License, Version 2.0 (the "License");
// you may not use this file except in compliance with the License.
// You may obtain a copy of the License at
//
// http://www.apache.org/licenses/LICENSE-2.0
//
// Unless required by applicable law or agreed to in writing, software
// distributed under the License is distributed on an "AS IS" BASIS,
// WITHOUT WARRANTIES OR CONDITIONS OF ANY KIND, either express or implied.
// See the License for the specific language governing permissions and
// limitations under the License.
//

package authentication

import (
	"context"

	operatorv1alpha1 "github.com/IBM/ibm-iam-operator/pkg/apis/operator/v1alpha1"
	res "github.com/IBM/ibm-iam-operator/pkg/resources"
	rbacv1 "k8s.io/api/rbac/v1"
	"k8s.io/apimachinery/pkg/api/errors"
	metav1 "k8s.io/apimachinery/pkg/apis/meta/v1"
	"k8s.io/apimachinery/pkg/types"
	"k8s.io/klog"
)

type SubjectData struct {
	Name string
	Kind string
}

type CRBData struct {
	Subject  []SubjectData
	RoleName string
}

func generateCRBData(defaultAdminUser string, oidcIssuerURL string) map[string]CRBData {

	return map[string]CRBData{
		"icp:default:cloudpakadmin": {
			Subject: []SubjectData{
				{
					Name: "icp:default:cloudpakadmin",
					Kind: "Group",
				},
			},
			RoleName: "icp:cloudpakadmin",
		},
		"icp:default:accountadmin": {
			Subject: []SubjectData{
				{
					Name: "icp:default:accountadmin",
					Kind: "Group",
				},
			},
			RoleName: "icp:accountadmin",
		},
		"icp:default:member": {
			Subject: []SubjectData{
				{
					Name: "icp:default:member",
					Kind: "Group",
				},
			},
			RoleName: "extension",
		},
		"icp:default:teamadmin": {
			Subject: []SubjectData{
				{
					Name: "icp:default:teamadmin",
					Kind: "Group",
				},
			},
			RoleName: "icp:teamadmin",
		},
		"icp::editors": {
			Subject: []SubjectData{
				{
					Name: "icp::editor",
					Kind: "Group",
				},
			},
			RoleName: "icp-clusterservicestatus-reader",
		},
		"icp::operators": {
			Subject: []SubjectData{
				{
					Name: "icp::operator",
					Kind: "Group",
				},
			},
			RoleName: "icp-clusterservicestatus-reader",
		},
		"oidc-admin-binding": {
			Subject: []SubjectData{
				{
					Name: oidcIssuerURL + "#" + defaultAdminUser,
					Kind: "User",
				},
				{
					Name: defaultAdminUser,
					Kind: "User",
				},
			},
			RoleName: "cluster-admin",
		},
		"cloudpak-switchers-binding": {
			Subject: []SubjectData{
				{
					Name: "system:authenticated",
					Kind: "Group",
				},
			},
			RoleName: "cloudpak-switchers",
		},
	}

}

func (r *ReconcileAuthentication) handleClusterRoleBinding(instance *operatorv1alpha1.Authentication, currentClusterRoleBinding *rbacv1.ClusterRoleBinding, requeueResult *bool) error {

	//	reqLogger := log.WithValues("Instance.Namespace", instance.Namespace, "Instance.Name", instance.Name)
	var err error
	defaultAdminUser := instance.Spec.Config.DefaultAdminUser
	oidcIssuerURL := instance.Spec.Config.OIDCIssuerURL
	csCfgAnnotationName := res.GetCsConfigAnnotation(instance.Namespace)

	crbData := generateCRBData(defaultAdminUser, oidcIssuerURL)

	for clusterRoleBinding, crbValue := range crbData {
		err = r.client.Get(context.Background(), types.NamespacedName{Name: clusterRoleBinding, Namespace: ""}, currentClusterRoleBinding)
<<<<<<< HEAD
		if err != nil && errors.IsNotFound(err) {
			// Define a new clusterRoleBinding
			newClusterRoleBinding := createClusterRoleBinding(clusterRoleBinding, crbValue)
			klog.Info("Creating a new clusterRoleBinding", "clusterRoleBinding.Name", clusterRoleBinding)
			err = r.client.Create(context.TODO(), newClusterRoleBinding)
			if err != nil {
				klog.Error(err, "Failed to create new clusterRoleBinding", "clusterRoleBinding.Name", clusterRoleBinding)
=======
		if err != nil {
			if errors.IsNotFound(err) {
				// Define a new clusterRoleBinding
				newClusterRoleBinding := createClusterRoleBinding(clusterRoleBinding, crbValue)

				// Add multiple deployment common-service/config annotation
				if len(newClusterRoleBinding.ObjectMeta.Annotations) == 0 {
					newClusterRoleBinding.ObjectMeta.Annotations = map[string]string{
						csCfgAnnotationName: "true",
					}
				} else {
					newClusterRoleBinding.ObjectMeta.Annotations[csCfgAnnotationName] = "true"
				}

				reqLogger.Info("Creating a new clusterRoleBinding", "clusterRoleBinding.Name", clusterRoleBinding)
				err = r.client.Create(context.TODO(), newClusterRoleBinding)
				if err != nil {
					reqLogger.Error(err, "Failed to create new clusterRoleBinding", "clusterRoleBinding.Name", clusterRoleBinding)
					return err
				}
				// clusterRoleBinding created successfully - return and requeue
				*requeueResult = true
			} else if err != nil {
				reqLogger.Error(err, "Failed to get clusterRoleBinding")
				return err
			}
		} else {
			// Add multiple deployment common-service/config annotation
			if len(currentClusterRoleBinding.ObjectMeta.Annotations) == 0 {
				currentClusterRoleBinding.ObjectMeta.Annotations = map[string]string{
					csCfgAnnotationName: "true",
				}
			} else {
				currentClusterRoleBinding.ObjectMeta.Annotations[csCfgAnnotationName] = "true"
			}

			reqLogger.Info("Updating an existing clusterRoleBinding", "clusterRoleBinding.Name", clusterRoleBinding)
			err = r.client.Update(context.TODO(), currentClusterRoleBinding)
			if err != nil {
				reqLogger.Error(err, "Failed to update an existing clusterRoleBinding", "clusterRoleBinding.Name", clusterRoleBinding)
>>>>>>> 394cc031
				return err
			}
			// clusterRoleBinding updated successfully - return and requeue
			*requeueResult = true
<<<<<<< HEAD
		} else if err != nil {
			klog.Error(err, "Failed to get clusterRoleBinding")
			return err
=======
>>>>>>> 394cc031
		}
	}

	return nil
}

func createClusterRoleBinding(clusterRoleBinding string, data CRBData) *rbacv1.ClusterRoleBinding {
	newClusterRoleBinding := &rbacv1.ClusterRoleBinding{
		ObjectMeta: metav1.ObjectMeta{
			Name: clusterRoleBinding,
			Labels: map[string]string{
				"app": "auth-idp",
			},
		},
		Subjects: getSubjects(data.Subject),
		RoleRef: rbacv1.RoleRef{
			APIGroup: "rbac.authorization.k8s.io",
			Kind:     "ClusterRole",
			Name:     data.RoleName,
		},
	}

	return newClusterRoleBinding
}

func getSubjects(subjectDataList []SubjectData) []rbacv1.Subject {

	var subjects []rbacv1.Subject
	var newSubject rbacv1.Subject
	for _, subjectData := range subjectDataList {

		newSubject = rbacv1.Subject{
			APIGroup: "rbac.authorization.k8s.io",
			Kind:     subjectData.Kind,
			Name:     subjectData.Name,
		}
		subjects = append(subjects, newSubject)
	}
	return subjects
}<|MERGE_RESOLUTION|>--- conflicted
+++ resolved
@@ -133,15 +133,6 @@
 
 	for clusterRoleBinding, crbValue := range crbData {
 		err = r.client.Get(context.Background(), types.NamespacedName{Name: clusterRoleBinding, Namespace: ""}, currentClusterRoleBinding)
-<<<<<<< HEAD
-		if err != nil && errors.IsNotFound(err) {
-			// Define a new clusterRoleBinding
-			newClusterRoleBinding := createClusterRoleBinding(clusterRoleBinding, crbValue)
-			klog.Info("Creating a new clusterRoleBinding", "clusterRoleBinding.Name", clusterRoleBinding)
-			err = r.client.Create(context.TODO(), newClusterRoleBinding)
-			if err != nil {
-				klog.Error(err, "Failed to create new clusterRoleBinding", "clusterRoleBinding.Name", clusterRoleBinding)
-=======
 		if err != nil {
 			if errors.IsNotFound(err) {
 				// Define a new clusterRoleBinding
@@ -182,17 +173,10 @@
 			err = r.client.Update(context.TODO(), currentClusterRoleBinding)
 			if err != nil {
 				reqLogger.Error(err, "Failed to update an existing clusterRoleBinding", "clusterRoleBinding.Name", clusterRoleBinding)
->>>>>>> 394cc031
 				return err
 			}
 			// clusterRoleBinding updated successfully - return and requeue
 			*requeueResult = true
-<<<<<<< HEAD
-		} else if err != nil {
-			klog.Error(err, "Failed to get clusterRoleBinding")
-			return err
-=======
->>>>>>> 394cc031
 		}
 	}
 
