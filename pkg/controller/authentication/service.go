//
// Copyright 2020 IBM Corporation
//
// Licensed under the Apache License, Version 2.0 (the "License");
// you may not use this file except in compliance with the License.
// You may obtain a copy of the License at
//
// http://www.apache.org/licenses/LICENSE-2.0
//
// Unless required by applicable law or agreed to in writing, software
// distributed under the License is distributed on an "AS IS" BASIS,
// WITHOUT WARRANTIES OR CONDITIONS OF ANY KIND, either express or implied.
// See the License for the specific language governing permissions and
// limitations under the License.
//

package authentication

import (
	"context"

	operatorv1alpha1 "github.com/IBM/ibm-iam-operator/pkg/apis/operator/v1alpha1"
	corev1 "k8s.io/api/core/v1"
	"k8s.io/apimachinery/pkg/api/errors"
	metav1 "k8s.io/apimachinery/pkg/apis/meta/v1"
	"k8s.io/apimachinery/pkg/types"
	"k8s.io/apimachinery/pkg/util/intstr"
	"sigs.k8s.io/controller-runtime/pkg/controller/controllerutil"
)

func (r *ReconcileAuthentication) handleService(instance *operatorv1alpha1.Authentication, currentService *corev1.Service, requeueResult *bool) error {

	reqLogger := log.WithValues("Instance.Namespace", instance.Namespace, "Instance.Name", instance.Name)
	err := r.client.Get(context.TODO(), types.NamespacedName{Name: "platform-auth-service", Namespace: instance.Namespace}, currentService)
	if err != nil && errors.IsNotFound(err) {
		// Define a new service
		platformAuthService := r.platformAuthService(instance)
		reqLogger.Info("Creating a new Service", "Service.Namespace", instance.Namespace, "Service.Name", "platform-auth-service")
		err = r.client.Create(context.TODO(), platformAuthService)
		if err != nil {
			reqLogger.Error(err, "Failed to create new Service", "Service.Namespace", instance.Namespace, "Service.Name", "platform-auth-service")
			return err
		}
		// Service created successfully - return and requeue
		*requeueResult = true
	} else if err != nil {
		reqLogger.Error(err, "Failed to get Service")
		return err
	}

	err = r.client.Get(context.TODO(), types.NamespacedName{Name: "platform-identity-provider", Namespace: instance.Namespace}, currentService)
	if err != nil && errors.IsNotFound(err) {
		// Define a new service
		identityProviderService := r.identityProviderService(instance)
		reqLogger.Info("Creating a new Service", "Service.Namespace", instance.Namespace, "Service.Name", "platform-identity-provider")
		err = r.client.Create(context.TODO(), identityProviderService)
		if err != nil {
			reqLogger.Error(err, "Failed to create new Service", "Service.Namespace", instance.Namespace, "Service.Name", "platform-identity-provider")
			return err
		}
		// Service created successfully - return and requeue
		*requeueResult = true
	} else if err != nil {
		reqLogger.Error(err, "Failed to get Service")
		return err
	}

	err = r.client.Get(context.TODO(), types.NamespacedName{Name: "platform-identity-management", Namespace: instance.Namespace}, currentService)
	if err != nil && errors.IsNotFound(err) {
		// Define a new service
		identityManagementService := r.identityManagementService(instance)
		reqLogger.Info("Creating a new Service", "Service.Namespace", instance.Namespace, "Service.Name", "platform-identity-management")
		err = r.client.Create(context.TODO(), identityManagementService)
		if err != nil {
			reqLogger.Error(err, "Failed to create new Service", "Service.Namespace", instance.Namespace, "Service.Name", "platform-identity-management")
			return err
		}
		// Service created successfully - return and requeue
		*requeueResult = true
	} else if err != nil {
		reqLogger.Error(err, "Failed to get Service")
		return err
	}

	err = r.client.Get(context.TODO(), types.NamespacedName{Name: "iam-token-service", Namespace: instance.Namespace}, currentService)
	if err != nil && errors.IsNotFound(err) {
		// Define a new service
		iamTokenService := r.iamTokenService(instance)
		reqLogger.Info("Creating a new Service", "Service.Namespace", instance.Namespace, "Service.Name", "iam-token-service")
		err = r.client.Create(context.TODO(), iamTokenService)
		if err != nil {
			reqLogger.Error(err, "Failed to create new Service", "Service.Namespace", instance.Namespace, "Service.Name", "iam-token-service")
			return err
		}
		// Service created successfully - return and requeue
		*requeueResult = true
	} else if err != nil {
		reqLogger.Error(err, "Failed to get Service")
		return err
	} else {
		if currentService.Spec.Ports[0].TargetPort.IntVal == 443 {
			currentService.Spec.Ports[0].TargetPort = intstr.FromString("https")
			err = r.client.Update(context.TODO(), currentService)
			if err != nil {
				reqLogger.Error(err, "Failed to update an existing Service", "Service.Namespace", currentService.Namespace, "Service.Name", currentService.Name)
				return err
			}
		}
	}

	return nil

}

func (r *ReconcileAuthentication) platformAuthService(instance *operatorv1alpha1.Authentication) *corev1.Service {

	reqLogger := log.WithValues("Instance.Namespace", instance.Namespace, "Instance.Name", instance.Name)
	var authPort int32 = 9443
	platformAuthService := &corev1.Service{
		ObjectMeta: metav1.ObjectMeta{
			Name:      "platform-auth-service",
			Namespace: instance.Namespace,
			Labels:    map[string]string{"app": "platform-auth-service"},
		},
		Spec: corev1.ServiceSpec{
			Ports: []corev1.ServicePort{
				{
					Name: "p9443",
					Port: authPort,
				},
<<<<<<< HEAD
=======
				{
 					Name: "p3100",
 					Port: dirPort,
 				},
>>>>>>> 1ef617b1
			},
			Selector: map[string]string{
				"k8s-app": "platform-auth-service",
			},
			Type:            "ClusterIP",
			SessionAffinity: corev1.ServiceAffinityClientIP,
		},
	}

	// Set Authentication instance as the owner and controller of the Service
	err := controllerutil.SetControllerReference(instance, platformAuthService, r.scheme)
	if err != nil {
		reqLogger.Error(err, "Failed to set owner for Service")
		return nil
	}
	return platformAuthService

}

func (r *ReconcileAuthentication) identityManagementService(instance *operatorv1alpha1.Authentication) *corev1.Service {

	reqLogger := log.WithValues("Instance.Namespace", instance.Namespace, "Instance.Name", instance.Name)
	var idmgmtPort int32 = 4500
	var redirectPort int32 = 443
	identityManagementService := &corev1.Service{
		ObjectMeta: metav1.ObjectMeta{
			Name:      "platform-identity-management",
			Namespace: instance.Namespace,
			Labels:    map[string]string{"app": "platform-identity-management"},
		},
		Spec: corev1.ServiceSpec{
			Ports: []corev1.ServicePort{
				{
					Name: "p4500",
					Port: idmgmtPort,
				},
				{
					Name:     "p443",
					Port:     redirectPort,
					Protocol: corev1.ProtocolTCP,
					TargetPort: intstr.IntOrString{
						IntVal: idmgmtPort,
					},
				},
			},
			Selector: map[string]string{
				"k8s-app": "platform-identity-management",
			},
			Type:            "ClusterIP",
			SessionAffinity: corev1.ServiceAffinityClientIP,
		},
	}

	// Set Authentication instance as the owner and controller of the Service
	err := controllerutil.SetControllerReference(instance, identityManagementService, r.scheme)
	if err != nil {
		reqLogger.Error(err, "Failed to set owner for Service")
		return nil
	}
	return identityManagementService

}

func (r *ReconcileAuthentication) identityProviderService(instance *operatorv1alpha1.Authentication) *corev1.Service {

	reqLogger := log.WithValues("Instance.Namespace", instance.Namespace, "Instance.Name", instance.Name)
	var idproviderPort int32 = 4300
	identityProviderService := &corev1.Service{
		ObjectMeta: metav1.ObjectMeta{
			Name:      "platform-identity-provider",
			Namespace: instance.Namespace,
			Labels:    map[string]string{"app": "platform-identity-provider"},
		},
		Spec: corev1.ServiceSpec{
			Ports: []corev1.ServicePort{
				{
					Name: "p4300",
					Port: idproviderPort,
				},
			},
			Selector: map[string]string{
				"k8s-app": "platform-identity-provider",
			},
			Type:            "ClusterIP",
			SessionAffinity: corev1.ServiceAffinityClientIP,
		},
	}

	// Set Authentication instance as the owner and controller of the Service
	err := controllerutil.SetControllerReference(instance, identityProviderService, r.scheme)
	if err != nil {
		reqLogger.Error(err, "Failed to set owner for Service")
		return nil
	}
	return identityProviderService

}

func (r *ReconcileAuthentication) iamTokenService(instance *operatorv1alpha1.Authentication) *corev1.Service {

	reqLogger := log.WithValues("Instance.Namespace", instance.Namespace, "Instance.Name", instance.Name)
	var redirectPort int32 = 10443
	iamTokenService := &corev1.Service{
		ObjectMeta: metav1.ObjectMeta{
			Name:      "iam-token-service",
			Namespace: instance.Namespace,
			Labels:    map[string]string{"component": "platform-auth-service"},
		},
		Spec: corev1.ServiceSpec{
			Ports: []corev1.ServicePort{
				{
					Name:       "p10443",
					Port:       redirectPort,
					Protocol:   corev1.ProtocolTCP,
					TargetPort: intstr.FromString("https"),
				},
			},
			Selector: map[string]string{
				"component": "management-ingress",
			},
			Type:            "ClusterIP",
			SessionAffinity: corev1.ServiceAffinityClientIP,
		},
	}

	// Set Authentication instance as the owner and controller of the Service
	err := controllerutil.SetControllerReference(instance, iamTokenService, r.scheme)
	if err != nil {
		reqLogger.Error(err, "Failed to set owner for Service")
		return nil
	}
	return iamTokenService

}<|MERGE_RESOLUTION|>--- conflicted
+++ resolved
@@ -128,13 +128,6 @@
 					Name: "p9443",
 					Port: authPort,
 				},
-<<<<<<< HEAD
-=======
-				{
- 					Name: "p3100",
- 					Port: dirPort,
- 				},
->>>>>>> 1ef617b1
 			},
 			Selector: map[string]string{
 				"k8s-app": "platform-auth-service",
