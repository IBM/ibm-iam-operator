//
// Copyright 2020 IBM Corporation
//
// Licensed under the Apache License, Version 2.0 (the "License");
// you may not use this file except in compliance with the License.
// You may obtain a copy of the License at
//
// http://www.apache.org/licenses/LICENSE-2.0
//
// Unless required by applicable law or agreed to in writing, software
// distributed under the License is distributed on an "AS IS" BASIS,
// WITHOUT WARRANTIES OR CONDITIONS OF ANY KIND, either express or implied.
// See the License for the specific language governing permissions and
// limitations under the License.
//

package pap

import (
	"context"
	"reflect"

	certmgr "github.com/IBM/ibm-iam-operator/pkg/apis/certmanager/v1alpha1"
	operatorv1alpha1 "github.com/IBM/ibm-iam-operator/pkg/apis/operator/v1alpha1"
	appsv1 "k8s.io/api/apps/v1"
	corev1 "k8s.io/api/core/v1"
	gorun "runtime"
	net "k8s.io/api/networking/v1beta1"
	"k8s.io/apimachinery/pkg/api/errors"
	metav1 "k8s.io/apimachinery/pkg/apis/meta/v1"
	"k8s.io/apimachinery/pkg/runtime"
	"k8s.io/apimachinery/pkg/types"
	"k8s.io/apimachinery/pkg/util/intstr"
	"sigs.k8s.io/controller-runtime/pkg/client"
	"sigs.k8s.io/controller-runtime/pkg/controller"
	"sigs.k8s.io/controller-runtime/pkg/controller/controllerutil"
	"sigs.k8s.io/controller-runtime/pkg/handler"
	logf "sigs.k8s.io/controller-runtime/pkg/log"
	"sigs.k8s.io/controller-runtime/pkg/manager"
	"sigs.k8s.io/controller-runtime/pkg/reconcile"
	"sigs.k8s.io/controller-runtime/pkg/source"
)

// IamPapServiceValues defines the values of iam-pap service
type IamPapServiceValues struct {
	Name     string
	PodName  string
	Type     corev1.ServiceType
	PortName string
	Port     int32
}

// IamPapCertificateValues defines the values of iam-pap certificate
type IamPapCertificateValues struct {
	Name       string
	SecretName string
	CN         string
}

// ConfigValues defines the values of pap config
type ConfigValues struct {
	ClusterCAIssuer string
}


// IcpAuditValues defines the values of icp-audit container
type IcpAuditValues struct {
	Name  string
	Image struct {
		Repository string
		Tag        string
		PullPolicy string
	}
	Resources struct {
		Requests struct {
			CPU    string
			Memory string
		}
		Limits struct {
			CPU    string
			Memory string
		}
	}
	ContainerSecurityContext struct {
		Privileged               bool
		RunAsNonRoot             bool
		ReadOnlyRootFilesystem   bool
		AllowPrivilegeEscalation bool
		RunAsUser                int
		SeLinuxOptions           struct {
			Type string
		}
		Capabilities struct {
			Drop []string
		}
	}
	Config struct {
		JournalPath string
	}
}

var log = logf.Log.WithName("controller_pap")

var trueVar bool = true
var falseVar bool = false
var defaultMode int32 = 420
var seconds60 int64 = 60
<<<<<<< HEAD
var user int64 = 1000552100
var serviceAccountName string = "ibm-iam-operator"
=======
var user int64 = 21000
var serviceAccountName string = "ibm-iam-operand"
>>>>>>> ac9a527a

//var port int32 = 39001
var iamPapServiceValues = IamPapServiceValues{
	Name:     "iam-pap",
	PodName:  "auth-pap",
	Type:     "ClusterIP",
	PortName: "p39001",
	Port:     39001,
}

var iamPapCertificateValues = IamPapCertificateValues{
	Name:       "iam-pap-cert",
	SecretName: "iam-pap-secret",
	CN:         "iam-pap",
}

var configvalues = ConfigValues{
	ClusterCAIssuer: "cs-ca-clusterissuer",
}



/**
* USER ACTION REQUIRED: This is a scaffold file intended for the user to modify with their own Controller
* business logic.  Delete these comments after modifying this file.*
 */

// Add creates a new Pap Controller and adds it to the Manager. The Manager will set fields on the Controller
// and Start it when the Manager is Started.
func Add(mgr manager.Manager) error {
	return add(mgr, newReconciler(mgr))
}

// newReconciler returns a new reconcile.Reconciler
func newReconciler(mgr manager.Manager) reconcile.Reconciler {
	return &ReconcilePap{client: mgr.GetClient(), scheme: mgr.GetScheme()}
}

// add adds a new Controller to mgr with r as the reconcile.Reconciler
func add(mgr manager.Manager, r reconcile.Reconciler) error {
	// Create a new controller
	c, err := controller.New("pap-controller", mgr, controller.Options{Reconciler: r})
	if err != nil {
		return err
	}

	// Watch for changes to primary resource Pap
	err = c.Watch(&source.Kind{Type: &operatorv1alpha1.Pap{}}, &handler.EnqueueRequestForObject{})
	if err != nil {
		return err
	}

	// TODO(user): Modify this to be the types you create that are owned by the primary resource
	// Watch for changes to secondary resource Certificate and requeue the owner Pap
	err = c.Watch(&source.Kind{Type: &certmgr.Certificate{}}, &handler.EnqueueRequestForOwner{
		IsController: true,
		OwnerType:    &operatorv1alpha1.Pap{},
	})
	if err != nil {
		return err
	}

	// TODO(user): Modify this to be the types you create that are owned by the primary resource
	// Watch for changes to secondary resource Service and requeue the owner Pap
	err = c.Watch(&source.Kind{Type: &corev1.Service{}}, &handler.EnqueueRequestForOwner{
		IsController: true,
		OwnerType:    &operatorv1alpha1.Pap{},
	})
	if err != nil {
		return err
	}

	// TODO(user): Modify this to be the types you create that are owned by the primary resource
	// Watch for changes to secondary resource ConfigMap and requeue the owner Pap
	err = c.Watch(&source.Kind{Type: &corev1.ConfigMap{}}, &handler.EnqueueRequestForOwner{
		IsController: true,
		OwnerType:    &operatorv1alpha1.Pap{},
	})
	if err != nil {
		return err
	}

	// TODO(user): Modify this to be the types you create that are owned by the primary resource
	// Watch for changes to secondary resource Ingress and requeue the owner Pap
	err = c.Watch(&source.Kind{Type: &net.Ingress{}}, &handler.EnqueueRequestForOwner{
		IsController: true,
		OwnerType:    &operatorv1alpha1.Pap{},
	})
	if err != nil {
		return err
	}

	// TODO(user): Modify this to be the types you create that are owned by the primary resource
	// Watch for changes to secondary resource Deployment and requeue the owner Pap
	err = c.Watch(&source.Kind{Type: &appsv1.Deployment{}}, &handler.EnqueueRequestForOwner{
		IsController: true,
		OwnerType:    &operatorv1alpha1.Pap{},
	})
	if err != nil {
		return err
	}

	return nil
}

// blank assignment to verify that ReconcilePap implements reconcile.Reconciler
var _ reconcile.Reconciler = &ReconcilePap{}

// ReconcilePap reconciles a Pap object
type ReconcilePap struct {
	// This client, initialized using mgr.Client() above, is a split client
	// that reads objects from the cache and writes to the apiserver
	client client.Client
	scheme *runtime.Scheme
}

// Reconcile reads that state of the cluster for a Pap object and makes changes based on the state read
// and what is in the Pap.Spec
// TODO(user): Modify this Reconcile function to implement your Controller logic.  This example creates
// a Pod as an example
// Note:
// The Controller will requeue the Request to be processed again if the returned error is non-nil or
// Result.Requeue is true, otherwise upon completion it will remove the work from the queue.
func (r *ReconcilePap) Reconcile(request reconcile.Request) (reconcile.Result, error) {
	reqLogger := log.WithValues("Request.Namespace", request.Namespace, "Request.Name", request.Name)
	reqLogger.Info("Reconciling Pap")

	// if we need to create several resources, set a flag so we just requeue one time instead of after each create.
	needToRequeue := false

	// Fetch the Pap instance
	instance := &operatorv1alpha1.Pap{}
	err := r.client.Get(context.TODO(), request.NamespacedName, instance)
	if err != nil {
		if errors.IsNotFound(err) {
			// Request object not found, could have been deleted after reconcile request.
			// Owned objects are automatically garbage collected. For additional cleanup logic use finalizers.
			// Return and don't requeue
			return reconcile.Result{}, nil
		}
		// Error reading the object - requeue the request.
		return reconcile.Result{}, err
	}

	// Check if this Certificate already exists and create it if it doesn't
	currentCertificate := &certmgr.Certificate{}
	err = r.handleCertificate(instance, currentCertificate, &needToRequeue)
	if err != nil {
		return reconcile.Result{}, err
	}

	// Check if this Service already exists and create it if it doesn't
	currentService := &corev1.Service{}
	err = r.handleService(instance, currentService, &needToRequeue)
	if err != nil {
		return reconcile.Result{}, err
	}

	// Check if this ConfigMap already exists and create it if it doesn't
	currentConfigMap := &corev1.ConfigMap{}
	err = r.handleConfigMap(instance, currentConfigMap, &needToRequeue)
	if err != nil {
		return reconcile.Result{}, err
	}

	// Check if this Ingress already exists and create it if it doesn't
	currentIngress := &net.Ingress{}
	err = r.handleIngress(instance, currentIngress, &needToRequeue)
	if err != nil {
		return reconcile.Result{}, err
	}

	if needToRequeue {
		// one or more resources was created, so requeue the request
		reqLogger.Info("Requeue the request")
		return reconcile.Result{Requeue: true}, nil
	}

	// Check if this Deployment already exists and create it if it doesn't
	currentDeployment := &appsv1.Deployment{}
	err = r.handleDeployment(instance, currentDeployment)
	if err != nil {
		return reconcile.Result{}, err
	}

	return reconcile.Result{}, nil
}

func (r *ReconcilePap) handleCertificate(instance *operatorv1alpha1.Pap, currentCertificate *certmgr.Certificate, needToRequeue *bool) error {

	reqLogger := log.WithValues("Instance.Namespace", instance.Namespace, "Instance.Name", instance.Name)
	err := r.client.Get(context.TODO(), types.NamespacedName{Name: iamPapCertificateValues.Name, Namespace: instance.Namespace}, currentCertificate)
	if err != nil && errors.IsNotFound(err) {
		// Define a new certificate
		newCertificate := r.certificateForPap(instance)
		reqLogger.Info("Creating a new Certificate", "Certificate.Namespace", instance.Namespace, "Certificate.Name", iamPapCertificateValues.Name)
		err = r.client.Create(context.TODO(), newCertificate)
		if err != nil {
			reqLogger.Error(err, "Failed to create new Certificate", "Certificate.Namespace", instance.Namespace, "Certificate.Name", iamPapCertificateValues.Name)
			return err
		}
		// Certificate created successfully - return and requeue
		*needToRequeue = true
	} else if err != nil {
		reqLogger.Error(err, "Failed to get Certificate")
		return err
	}

	return nil

}

func (r *ReconcilePap) handleConfigMap(instance *operatorv1alpha1.Pap, currentConfigMap *corev1.ConfigMap, needToRequeue *bool) error {

	reqLogger := log.WithValues("Instance.Namespace", instance.Namespace, "Instance.Name", instance.Name)
	err := r.client.Get(context.TODO(), types.NamespacedName{Name: iamPapServiceValues.PodName, Namespace: instance.Namespace}, currentConfigMap)
	if err != nil && errors.IsNotFound(err) {
		// Define a new configmap
		newConfigMap := r.configMapForPap(instance)
		reqLogger.Info("Creating a new ConfigMap", "ConfigMap.Namespace", instance.Namespace, "ConfigMap.Name", iamPapServiceValues.PodName)
		err = r.client.Create(context.TODO(), newConfigMap)
		if err != nil {
			reqLogger.Error(err, "Failed to create new ConfigMap", "ConfigMap.Namespace", instance.Namespace, "ConfigMap.Name", iamPapServiceValues.PodName)
			return err
		}
		// ConfigMap created successfully - return and requeue
		*needToRequeue = true
	} else if err != nil {
		reqLogger.Error(err, "Failed to get ConfigMap")
		return err
	}

	return nil
}

func (r *ReconcilePap) handleIngress(instance *operatorv1alpha1.Pap, currentIngress *net.Ingress, needToRequeue *bool) error {

	reqLogger := log.WithValues("Instance.Namespace", instance.Namespace, "Instance.Name", instance.Name)
	err := r.client.Get(context.TODO(), types.NamespacedName{Name: iamPapServiceValues.Name, Namespace: instance.Namespace}, currentIngress)
	if err != nil && errors.IsNotFound(err) {
		// Define a new ingress
		newIngress := r.ingressForPap(instance)
		reqLogger.Info("Creating a new Ingress", "Ingress.Namespace", instance.Namespace, "Ingress.Name", iamPapServiceValues.Name)
		err = r.client.Create(context.TODO(), newIngress)
		if err != nil {
			reqLogger.Error(err, "Failed to create new Ingress", "Ingress.Namespace", instance.Namespace, "Ingress.Name", iamPapServiceValues.Name)
			return err
		}
		// Ingress created successfully - return and requeue
		*needToRequeue = true
		return nil
	} else if err != nil {
		reqLogger.Error(err, "Failed to get Ingress")
		return err
	}

	return nil

}

func (r *ReconcilePap) handleService(instance *operatorv1alpha1.Pap, currentService *corev1.Service, needToRequeue *bool) error {

	reqLogger := log.WithValues("Instance.Namespace", instance.Namespace, "Instance.Name", instance.Name)
	err := r.client.Get(context.TODO(), types.NamespacedName{Name: iamPapServiceValues.Name, Namespace: instance.Namespace}, currentService)
	if err != nil && errors.IsNotFound(err) {
		// Define a new service
		newService := r.serviceForPap(instance)
		reqLogger.Info("Creating a new Service", "Service.Namespace", instance.Namespace, "Service.Name", iamPapServiceValues.Name)
		err = r.client.Create(context.TODO(), newService)
		if err != nil {
			reqLogger.Error(err, "Failed to create new Service", "Service.Namespace", instance.Namespace, "Service.Name", iamPapServiceValues.Name)
			return err
		}
		// Service created successfully - return and requeue
		*needToRequeue = true
	} else if err != nil {
		reqLogger.Error(err, "Failed to get Service")
		return err
	}

	return nil
}

func (r *ReconcilePap) handleDeployment(instance *operatorv1alpha1.Pap, currentDeployment *appsv1.Deployment) error {

	// Check if this Deployment already exists
	reqLogger := log.WithValues("Instance.Namespace", instance.Namespace, "Instance.Name", instance.Name)
	err := r.client.Get(context.TODO(), types.NamespacedName{Name: iamPapServiceValues.PodName, Namespace: instance.Namespace}, currentDeployment)
	if err != nil && errors.IsNotFound(err) {
		reqLogger.Info("Creating a new Deployment", "Deployment.Namespace", instance.Namespace, "Deployment.Name", iamPapServiceValues.PodName)
		newDeployment := r.deploymentForPap(instance)
		err = r.client.Create(context.TODO(), newDeployment)
		if err != nil {
			return err
		}
		// Deployment created successfully - don't requeue
		return nil
	} else if err != nil {
		return err
	}

	podList := &corev1.PodList{}
	listOpts := []client.ListOption{
		client.InNamespace(instance.Namespace),
		client.MatchingLabels(map[string]string{"k8s-app": iamPapServiceValues.PodName}),
	}
	if err = r.client.List(context.TODO(), podList, listOpts...); err != nil {
		reqLogger.Error(err, "Failed to list pods", "Pap.Namespace", instance.Namespace, "Pap.Name", iamPapServiceValues.PodName)
		return err
	}

	reqLogger.Info("CS??? get pod names")
	podNames := getPodNames(podList.Items)

	// Update status.Nodes if needed
	if !reflect.DeepEqual(podNames, instance.Status.Nodes) {
		instance.Status.Nodes = podNames
		reqLogger.Info("CS??? put pod names in status")
		err := r.client.Status().Update(context.TODO(), instance)
		if err != nil {
			reqLogger.Error(err, "Failed to update Pap status")
			return err
		}
	}

	// Deployment already exists - don't requeue
	reqLogger.Info("Skip reconcile: Deployment already exists", "Deployment.Namespace", instance.Namespace, "Deployment.Name", iamPapServiceValues.PodName)
	return nil

}

func getPodNames(pods []corev1.Pod) []string {
	reqLogger := log.WithValues("Request.Namespace", "CS??? namespace", "Request.Name", "CS???")
	var podNames []string
	for _, pod := range pods {
		podNames = append(podNames, pod.Name)
		reqLogger.Info("CS??? pod name=" + pod.Name)
	}
	return podNames
}

func (r *ReconcilePap) certificateForPap(instance *operatorv1alpha1.Pap) *certmgr.Certificate {

	reqLogger := log.WithValues("Instance.Namespace", instance.Namespace, "Instance.Name", instance.Name)
	papCertificate := &certmgr.Certificate{
		ObjectMeta: metav1.ObjectMeta{
			Name:      iamPapCertificateValues.Name,
			Namespace: instance.Namespace,
			Labels:    map[string]string{"app": iamPapServiceValues.PodName},
		},
		Spec: certmgr.CertificateSpec{
			SecretName: iamPapCertificateValues.SecretName,
			IssuerRef: certmgr.ObjectReference{
				Name: configvalues.ClusterCAIssuer,
				Kind: certmgr.ClusterIssuerKind,
			},
			CommonName: iamPapCertificateValues.CN,
			DNSNames:   []string{iamPapCertificateValues.CN},
		},
	}

	// Set Pap instance as the owner and controller of the Certificate
	err := controllerutil.SetControllerReference(instance, papCertificate, r.scheme)
	if err != nil {
		reqLogger.Error(err, "Failed to set owner for Certificate")
		return nil
	}
	return papCertificate

}

func (r *ReconcilePap) serviceForPap(instance *operatorv1alpha1.Pap) *corev1.Service {

	reqLogger := log.WithValues("Instance.Namespace", instance.Namespace, "Instance.Name", instance.Name)
	papService := &corev1.Service{
		ObjectMeta: metav1.ObjectMeta{
			Name:      iamPapServiceValues.Name,
			Namespace: instance.Namespace,
			Labels:    map[string]string{"app": iamPapServiceValues.PodName},
		},
		Spec: corev1.ServiceSpec{
			Ports: []corev1.ServicePort{
				{
					Name: iamPapServiceValues.PortName,
					Port: iamPapServiceValues.Port,
				},
			},
			Selector: map[string]string{
				"k8s-app": iamPapServiceValues.PodName,
			},
			Type: iamPapServiceValues.Type,
		},
	}

	// Set Pap instance as the owner and controller of the Service
	err := controllerutil.SetControllerReference(instance, papService, r.scheme)
	if err != nil {
		reqLogger.Error(err, "Failed to set owner for Service")
		return nil
	}
	return papService

}

func (r *ReconcilePap) configMapForPap(instance *operatorv1alpha1.Pap) *corev1.ConfigMap {
	reqLogger := log.WithValues("Instance.Namespace", instance.Namespace, "Instance.Name", instance.Name)
	papConfigMap := &corev1.ConfigMap{
		ObjectMeta: metav1.ObjectMeta{
			Name:      iamPapServiceValues.PodName,
			Namespace: instance.Namespace,
			Labels:    map[string]string{"app": iamPapServiceValues.PodName},
		},
		Data: map[string]string{
			"AUDIT_ENABLED": "false",
			"AUDIT_DETAIL":  "false",
			"JOURNAL_PATH":  instance.Spec.AuditService.JournalPath,
			"logrotate-conf": "\n # rotate log files weekly\ndaily\n\n# use the syslog group by " +
				"default, since this is the owning group # of /var/log/syslog.\n#su root syslog\n\n# " +
				"keep 4 weeks worth of backlogs\nrotate 4\n\n# create new (empty) log files after " +
				"rotating old ones \ncreate\n\n# uncomment this if you want your log files compressed\n " +
				"#compress\n\n# packages drop log rotation information into this directory\n include " +
				"/etc/logrotate.d\n# no packages own wtmp, or btmp -- we'll rotate them here\n",
			"logrotate": "/app/audit/*.log {\n  copytruncate\n  rotate 24\n  hourly\n  missingok\n  notifempty\n}",
		},
	}

	// Set Pap instance as the owner and controller of the ConfigMap
	err := controllerutil.SetControllerReference(instance, papConfigMap, r.scheme)
	if err != nil {
		reqLogger.Error(err, "Failed to set owner for ConfigMap")
		return nil
	}
	return papConfigMap
}

func (r *ReconcilePap) ingressForPap(instance *operatorv1alpha1.Pap) *net.Ingress {

	reqLogger := log.WithValues("Instance.Namespace", instance.Namespace, "Instance.Name", instance.Name)
	papIngress := &net.Ingress{
		ObjectMeta: metav1.ObjectMeta{
			Name:      iamPapServiceValues.Name,
			Namespace: instance.Namespace,
			Labels:    map[string]string{"app": iamPapServiceValues.PodName},
			Annotations: map[string]string{
				"icp.management.ibm.com/secure-backends": "true",
				"kubernetes.io/ingress.class":            "ibm-icp-management",
				"icp.management.ibm.com/rewrite-target":  "/",
			},
		},
		Spec: net.IngressSpec{
			Rules: []net.IngressRule{
				{
					IngressRuleValue: net.IngressRuleValue{
						HTTP: &net.HTTPIngressRuleValue{
							Paths: []net.HTTPIngressPath{
								{
									Path: "/iam-pap/",
									Backend: net.IngressBackend{
										ServiceName: iamPapServiceValues.Name,
										ServicePort: intstr.IntOrString{
											IntVal: iamPapServiceValues.Port,
										},
									},
								},
							},
						},
					},
				},
			},
		},
	}

	// Set Pap instance as the owner and controller of the Ingress
	err := controllerutil.SetControllerReference(instance, papIngress, r.scheme)
	if err != nil {
		reqLogger.Error(err, "Failed to set owner for Ingress")
		return nil
	}
	return papIngress

}

func (r *ReconcilePap) deploymentForPap(instance *operatorv1alpha1.Pap) *appsv1.Deployment {

	reqLogger := log.WithValues("deploymentForPap", "Entry", "instance.Name", instance.Name)
	papImage := instance.Spec.PapService.ImageRegistry + "/" + instance.Spec.PapService.ImageName + ":" + instance.Spec.PapService.ImageTag
	auditImage := instance.Spec.AuditService.ImageRegistry + "/" + instance.Spec.AuditService.ImageName + ":" + instance.Spec.AuditService.ImageTag
	replicas := instance.Spec.Replicas
	journalPath := instance.Spec.AuditService.JournalPath

	papDeployment := &appsv1.Deployment{
		ObjectMeta: metav1.ObjectMeta{
			Name:      iamPapServiceValues.PodName,
			Namespace: instance.Namespace,
			Labels:    map[string]string{"app": iamPapServiceValues.PodName},
		},
		Spec: appsv1.DeploymentSpec{
			Replicas: &replicas,
			Selector: &metav1.LabelSelector{
				MatchLabels: map[string]string{
					"app":       iamPapServiceValues.PodName,
					"k8s-app":   iamPapServiceValues.PodName,
					"component": iamPapServiceValues.PodName,
				},
			},
			Template: corev1.PodTemplateSpec{
				ObjectMeta: metav1.ObjectMeta{
					Labels: map[string]string{
						"app":                        iamPapServiceValues.PodName,
						"k8s-app":                    iamPapServiceValues.PodName,
						"component":                  iamPapServiceValues.PodName,
						"app.kubernetes.io/instance": "auth-pap",
					},
					Annotations: map[string]string{
						"scheduler.alpha.kubernetes.io/critical-pod": "",
						"productName":                        "IBM Cloud Platform Common Services",
						"productID":                          "068a62892a1e4db39641342e592daa25",
						"productVersion":                     "3.3.0",
						"productMetric":                      "FREE",
						"clusterhealth.ibm.com/dependencies": "cert-manager, common-mongodb, icp-management-ingress",
					},
				},
				Spec: corev1.PodSpec{
					TerminationGracePeriodSeconds: &seconds60,
					HostIPC:                       falseVar,
					HostPID:                       falseVar,
					ServiceAccountName:            serviceAccountName,
					Affinity: &corev1.Affinity{
						NodeAffinity: &corev1.NodeAffinity{
							RequiredDuringSchedulingIgnoredDuringExecution: &corev1.NodeSelector{
								NodeSelectorTerms: []corev1.NodeSelectorTerm{
									{
										MatchExpressions: []corev1.NodeSelectorRequirement{
											{
												Key:      "beta.kubernetes.io/arch",
												Operator: corev1.NodeSelectorOpIn,
												Values:   []string{gorun.GOARCH},
											},
										},
									},
								},
							},
						},
					},
					Tolerations: []corev1.Toleration{
						{
							Key:      "dedicated",
							Operator: corev1.TolerationOpExists,
							Effect:   corev1.TaintEffectNoSchedule,
						},
						{
							Key:      "CriticalAddonsOnly",
							Operator: corev1.TolerationOpExists,
						},
					},
					Volumes:    buildPapVolumes(journalPath),
					Containers: buildContainers(auditImage, papImage, journalPath),
					SecurityContext: &corev1.PodSecurityContext{
						RunAsUser: &user,
					},
				},
			},
		},
	}
	// Set SecretWatcher instance as the owner and controller
	err := controllerutil.SetControllerReference(instance, papDeployment, r.scheme)
	if err != nil {
		reqLogger.Error(err, "Failed to set owner for Deployment")
		return nil
	}
	return papDeployment

}

func buildPapVolumes(journalPath string) []corev1.Volume {
	return []corev1.Volume{
		{
			Name: "mongodb-ca-cert",
			VolumeSource: corev1.VolumeSource{
				Secret: &corev1.SecretVolumeSource{
					SecretName: "mongodb-root-ca-cert",
				},
			},
		},
		{
			Name: "mongodb-client-cert",
			VolumeSource: corev1.VolumeSource{
				Secret: &corev1.SecretVolumeSource{
					SecretName: "icp-mongodb-client-cert",
				},
			},
		},
		{
			Name: "cluster-ca",
			VolumeSource: corev1.VolumeSource{
				Secret: &corev1.SecretVolumeSource{
					DefaultMode: &defaultMode,
					SecretName:  "cs-ca-certificate-secret",
					Items: []corev1.KeyToPath{
						{
							Key:  "tls.key",
							Path: "ca.key",
						},
						{
							Key:  "tls.crt",
							Path: "ca.crt",
						},
					},
				},
			},
		},
		{
			Name: "journal",
			VolumeSource: corev1.VolumeSource{
				HostPath: &corev1.HostPathVolumeSource{
					Path: journalPath,
				},
			},
		},
		{
			Name: "shared",
			VolumeSource: corev1.VolumeSource{
				EmptyDir: &corev1.EmptyDirVolumeSource{},
			},
		},
		{
			Name: "logrotate",
			VolumeSource: corev1.VolumeSource{
				ConfigMap: &corev1.ConfigMapVolumeSource{
					DefaultMode: &defaultMode,
					LocalObjectReference: corev1.LocalObjectReference{
						Name: "auth-pap",
					},
					Items: []corev1.KeyToPath{
						{
							Key:  "logrotate",
							Path: "audit",
						},
					},
				},
			},
		},
		{
			Name: "logrotate-conf",
			VolumeSource: corev1.VolumeSource{
				ConfigMap: &corev1.ConfigMapVolumeSource{
					DefaultMode: &defaultMode,
					LocalObjectReference: corev1.LocalObjectReference{
						Name: "auth-pap",
					},
					Items: []corev1.KeyToPath{
						{
							Key:  "logrotate-conf",
							Path: "logrotate.conf",
						},
					},
				},
			},
		},
		{
			Name: "pap-cert",
			VolumeSource: corev1.VolumeSource{
				Secret: &corev1.SecretVolumeSource{
					SecretName: "iam-pap-secret",
					Items: []corev1.KeyToPath{
						{
							Key:  "tls.key",
							Path: "tls.key",
						},
						{
							Key:  "tls.crt",
							Path: "tls.crt",
						},
					},
				},
			},
		},
	}
}<|MERGE_RESOLUTION|>--- conflicted
+++ resolved
@@ -105,13 +105,8 @@
 var falseVar bool = false
 var defaultMode int32 = 420
 var seconds60 int64 = 60
-<<<<<<< HEAD
 var user int64 = 1000552100
-var serviceAccountName string = "ibm-iam-operator"
-=======
-var user int64 = 21000
 var serviceAccountName string = "ibm-iam-operand"
->>>>>>> ac9a527a
 
 //var port int32 = 39001
 var iamPapServiceValues = IamPapServiceValues{
