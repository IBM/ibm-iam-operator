//
// Copyright 2020, 2021 IBM Corporation
//
// Licensed under the Apache License, Version 2.0 (the "License");
// you may not use this file except in compliance with the License.
// You may obtain a copy of the License at
//
// http://www.apache.org/licenses/LICENSE-2.0
//
// Unless required by applicable law or agreed to in writing, software
// distributed under the License is distributed on an "AS IS" BASIS,
// WITHOUT WARRANTIES OR CONDITIONS OF ANY KIND, either express or implied.
// See the License for the specific language governing permissions and
// limitations under the License.
//

package securityonboarding

import (
	"context"
	"fmt"
	"strings"

	"reflect"

	operatorv1alpha1 "github.com/IBM/ibm-iam-operator/pkg/apis/operator/v1alpha1"
	"github.com/IBM/ibm-iam-operator/pkg/controller/shatag"
	batchv1 "k8s.io/api/batch/v1"
	corev1 "k8s.io/api/core/v1"
	"k8s.io/apimachinery/pkg/api/errors"
	"k8s.io/apimachinery/pkg/api/resource"
	metav1 "k8s.io/apimachinery/pkg/apis/meta/v1"
	"k8s.io/apimachinery/pkg/runtime"
	"k8s.io/apimachinery/pkg/types"
	"sigs.k8s.io/controller-runtime/pkg/client"
	"sigs.k8s.io/controller-runtime/pkg/controller"
	"sigs.k8s.io/controller-runtime/pkg/controller/controllerutil"
	"sigs.k8s.io/controller-runtime/pkg/handler"

	logf "sigs.k8s.io/controller-runtime/pkg/log"
	"sigs.k8s.io/controller-runtime/pkg/manager"
	"sigs.k8s.io/controller-runtime/pkg/reconcile"
	"sigs.k8s.io/controller-runtime/pkg/source"
)

var log = logf.Log.WithName("controller_securityonboarding")
var cpu20 = resource.NewMilliQuantity(20, resource.DecimalSI)            // 20m
var cpu100 = resource.NewMilliQuantity(100, resource.DecimalSI)          // 100m
var cpu200 = resource.NewMilliQuantity(200, resource.DecimalSI)          // 200m
var memory256 = resource.NewQuantity(256*1024*1024, resource.BinarySI)   // 256Mi
var memory128 = resource.NewQuantity(128*1024*1024, resource.BinarySI)   // 128Mi
var memory64 = resource.NewQuantity(64*1024*1024, resource.BinarySI)     // 64Mi
var memory512 = resource.NewQuantity(512*1024*1024, resource.BinarySI)   // 512Mi
var memory1024 = resource.NewQuantity(1024*1024*1024, resource.BinarySI) // 1024Mi
var trueVar bool = true
var falseVar bool = false
var serviceAccountName string = "ibm-iam-operand-restricted"

/**
* USER ACTION REQUIRED: This is a scaffold file intended for the user to modify with their own Controller
* business logic.  Delete these comments after modifying this file.*
 */

// Add creates a new SecurityOnboarding Controller and adds it to the Manager. The Manager will set fields on the Controller
// and Start it when the Manager is Started.
func Add(mgr manager.Manager) error {
	return add(mgr, newReconciler(mgr))
}

// newReconciler returns a new reconcile.Reconciler
func newReconciler(mgr manager.Manager) reconcile.Reconciler {
	return &ReconcileSecurityOnboarding{client: mgr.GetClient(), scheme: mgr.GetScheme()}
}

// add adds a new Controller to mgr with r as the reconcile.Reconciler
func add(mgr manager.Manager, r reconcile.Reconciler) error {
	// Create a new controller
	c, err := controller.New("securityonboarding-controller", mgr, controller.Options{Reconciler: r})
	if err != nil {
		return err
	}

	// Watch for changes to primary resource SecurityOnboarding
	err = c.Watch(&source.Kind{Type: &operatorv1alpha1.SecurityOnboarding{}}, &handler.EnqueueRequestForObject{})
	if err != nil {
		return err
	}

	// TODO(user): Modify this to be the types you create that are owned by the primary resource
	// Watch for changes to secondary resource Pods and requeue the owner SecurityOnboarding
	err = c.Watch(&source.Kind{Type: &corev1.Pod{}}, &handler.EnqueueRequestForOwner{
		IsController: true,
		OwnerType:    &operatorv1alpha1.SecurityOnboarding{},
	})
	if err != nil {
		return err
	}

	//watch for configMap creation.
	err = c.Watch(&source.Kind{Type: &corev1.ConfigMap{}}, &handler.EnqueueRequestForOwner{
		IsController: true,
		OwnerType:    &operatorv1alpha1.SecurityOnboarding{},
	})
	if err != nil {
		return err
	}

	//watch for JobCreation creation.
	err = c.Watch(&source.Kind{Type: &batchv1.Job{}}, &handler.EnqueueRequestForOwner{
		IsController: true,
		OwnerType:    &operatorv1alpha1.SecurityOnboarding{},
	})
	if err != nil {
		return err
	}

	return nil
}

// blank assignment to verify that ReconcileSecurityOnboarding implements reconcile.Reconciler
var _ reconcile.Reconciler = &ReconcileSecurityOnboarding{}

// ReconcileSecurityOnboarding reconciles a SecurityOnboarding object
type ReconcileSecurityOnboarding struct {
	// This client, initialized using mgr.Client() above, is a split client
	// that reads objects from the cache and writes to the apiserver
	client client.Client
	scheme *runtime.Scheme
}

// Reconcile reads that state of the cluster for a SecurityOnboarding object and makes changes based on the state read
// and what is in the SecurityOnboarding.Spec
// TODO(user): Modify this Reconcile function to implement your Controller logic.  This example creates
// a Pod as an example
// Note:
// The Controller will requeue the Request to be processed again if the returned error is non-nil or
// Result.Requeue is true, otherwise upon completion it will remove the work from the queue.
func (r *ReconcileSecurityOnboarding) Reconcile(context context.Context, request reconcile.Request) (reconcile.Result, error) {
	reqLogger := log.WithValues("Request.Namespace", request.Namespace, "Request.Name", request.Name)
	reqLogger.Info("Reconciling SecurityOnboarding")

	// Fetch the SecurityOnboarding instance
	instance := &operatorv1alpha1.SecurityOnboarding{}
	err := r.client.Get(context, request.NamespacedName, instance)
	if err != nil {
		if errors.IsNotFound(err) {
			// Request object not found, could have been deleted after reconcile request.
			// Owned objects are automatically garbage collected. For additional cleanup logic use finalizers.
			// Return and don't requeue
			return reconcile.Result{}, nil
		}
		// Error reading the object - requeue the request.
		return reconcile.Result{}, err
	}

	recResult, err := r.handleConfigMap(instance)
	if err != nil {
		return recResult, err
	}

	reqLogger.Info("Complete - handleConfigMap")

	recResult, err = r.handleJob(instance)
	if err != nil {
		return recResult, err
	}

	reqLogger.Info("Complete - handleConfigMap")
	// Update the SecurityOnboarding status with the pod names
	// List the pods for this SecurityOnboarding's job
	jobList := &batchv1.JobList{}
	listOpts := []client.ListOption{
		client.InNamespace(instance.Namespace),
		client.MatchingLabels(map[string]string{"app": "security-onboarding"}),
	}
	reqLogger.Info("Complete - got job list")
	if err = r.client.List(context, jobList, listOpts...); err != nil {
		reqLogger.Error(err, "Failed to list jobs", "SecurityOnboarding.Namespace", instance.Namespace, "SecurityOnboarding.Name", instance.Name)
		return reconcile.Result{}, err
	}
	jobNames := getJobNames(jobList.Items)
	// Update status.Nodes if needed
	if !reflect.DeepEqual(jobNames, instance.Status.PodNames) {
		instance.Status.PodNames = jobNames
		err := r.client.Status().Update(context, instance)
		if err != nil {
			reqLogger.Error(err, "Failed to update SecurityOnboarding status")
			return reconcile.Result{}, err
		}
	}
	return reconcile.Result{}, nil
}

// getJobNames returns the pod names of the array of pods passed in
func getJobNames(jobs []batchv1.Job) []string {
	reqLogger := log.WithValues("Request.Namespace", "CS??? namespace", "Request.Name", "CS???")
	var jobNames []string
	for _, job := range jobs {
		jobNames = append(jobNames, job.Name)
		reqLogger.Info("CS??? pod name=" + job.Name)
	}
	return jobNames
}

func (r *ReconcileSecurityOnboarding) handleConfigMap(instance *operatorv1alpha1.SecurityOnboarding) (reconcile.Result, error) {

	reqLogger := log.WithValues("Instance.Namespace", instance.Namespace, "Instance.Name", instance.Name)
	m := []string{"ElasticSearch", "HelmApi", "HelmRepo", "Kms", "Monitoring", "TillerService", "Tiller_Serviceid_Policies", "Onboard_Script", "Onboard_Py3_Script"}

	foundErr := false
	for _, ele := range m {
		configExists := false
		reqLogger.Info("Creating a new ConfigMap", "ConfigMap.Namespace", instance.Namespace, "ConfigMap.Name", ele)
		newConfigMap, err := createConfigMap(instance, r, ele)
		if err != nil {
			//			reqLogger.Error(err, "Failed to create new ConfigMap -1, exists already ", "ConfigMap.Namespace", instance.Namespace, "ConfigMap.Name", ele)
			reqLogger.Info("Failed to create new ConfigMap -1, exists already ", "ConfigMap.Namespace", instance.Namespace, "ConfigMap.Name", ele)
			configExists = true
		}

		if !configExists {
			err = r.client.Create(context.TODO(), newConfigMap)
			if err != nil {
				reqLogger.Error(err, "Failed to create new ConfigMap - 2", "ConfigMap.Namespace", instance.Namespace, "ConfigMap.Name", ele)
				foundErr = true
			} else {
				reqLogger.Info("Successfully created ConfigMap", "ConfigMap.Namespace", instance.Namespace, "ConfigMap.Name", ele)
			}
		}
	}

	if foundErr {
		return reconcile.Result{}, nil
	} else {
		return reconcile.Result{Requeue: true}, nil
	}
}

/*
 * Generic method to create a ConfigMap given a Access Policy file.
 */
func createConfigMap(instance *operatorv1alpha1.SecurityOnboarding, r *ReconcileSecurityOnboarding, configName string) (*corev1.ConfigMap, error) {
	reqLogger := log.WithValues("Instance.Namespace", instance.Namespace, "Instance.Name", instance.Name)

	err0, accessPolicy := getAccessPolicy(configName)
	if err0 != nil {
		return nil, err0
	}

	dataKey, val0, tmpStr := "", "", ""
	tmpStr = strings.ReplaceAll(strings.ToLower(configName), "_", "-")
	//tmpStr = strings.ToLower(configName)
	if strings.HasSuffix(tmpStr, "-script") {
		dataKey = tmpStr + ".py"
		val0 = tmpStr
	} else if tmpStr == "tiller-serviceid-policies" {
		dataKey = "tiller_serviceid_policies" + ".json"
		val0 = tmpStr
	} else {
		dataKey = "action_role_" + tmpStr + ".json"
		val0 = tmpStr + "-json"
	}

	//Check if the config map is already created, if exists throw error
	currentConfigMap := &corev1.ConfigMap{}
	err := r.client.Get(context.TODO(), types.NamespacedName{Name: val0, Namespace: instance.Namespace}, currentConfigMap)
	if err == nil {
		return currentConfigMap, fmt.Errorf("Config Map %v already exists.", val0)
	}

	accessPolicy = strings.ReplaceAll(accessPolicy, "NAMESPACE", instance.Namespace)

	configMap := &corev1.ConfigMap{
		ObjectMeta: metav1.ObjectMeta{
			Name:      val0,
			Namespace: instance.Namespace,
			Labels:    map[string]string{"app": "security-onboarding"},
		},
		Data: map[string]string{
			dataKey: accessPolicy,
		},
	}

	// Set SecurityOnboarding instance as the owner and controller of the ConfigMap
	err1 := controllerutil.SetControllerReference(instance, configMap, r.scheme)

	if err1 != nil {
		reqLogger.Error(err1, "Failed to set owner for ConfigMap")
		return configMap, err1
	}

	return configMap, nil
}

/*
 * Generic method to return Access Policy json file as a 'string'.
 */
func getAccessPolicy(label string) (error, string) {

	if label == "ElasticSearch" {
		return nil, operatorv1alpha1.ElasticSearch
	} else if label == "HelmApi" {
		return nil, operatorv1alpha1.HelmApi
	} else if label == "HelmRepo" {
		return nil, operatorv1alpha1.HelmRepo
	} else if label == "Kms" {
		return nil, operatorv1alpha1.Kms
	} else if label == "Monitoring" {
		return nil, operatorv1alpha1.Monitoring
	} else if label == "TillerService" {
		return nil, operatorv1alpha1.TillerService
	} else if label == "Tiller_Serviceid_Policies" {
		return nil, operatorv1alpha1.Tiller_Serviceid_Policies
	} else if label == "Onboard_Script" {
		return nil, operatorv1alpha1.Onboard_Script
	} else if label == "Onboard_Py3_Script" {
		return nil, operatorv1alpha1.Onboard_Py3_Script
	} else {
		return fmt.Errorf("Unknown label %s", label), ""
	}
}

func (r *ReconcileSecurityOnboarding) handleJob(instance *operatorv1alpha1.SecurityOnboarding) (reconcile.Result, error) {
	reqLogger := log.WithValues("Instance.Namespace", instance.Namespace, "Instance.Name", instance.Name)
	//Create security-onboarding job
	securityOnboardJob, restartRequired, err := getSecurityOnboardJob(instance, r)

	secJobExists := false
	foundErr1 := false
	if err != nil {
		reqLogger.Info("Failed to create security-onboarding Job, exists already ", "Job.Namespace", instance.Namespace, "Job.Name", "security-onboarding")
		secJobExists = true
	}

	if !secJobExists {
		err = r.client.Create(context.TODO(), securityOnboardJob)
		if err != nil {
			reqLogger.Error(err, "Failed to create job", "Job.Namespace", instance.Namespace, "Job.Name", "security-onboarding")
			foundErr1 = true
		} else {
			reqLogger.Info("Successfully created Job", "Job.Namespace", instance.Namespace, "Job.Name", "security-onboarding")
		}
	} else if restartRequired {
		reqLogger.Info("Restart required for securityOnboardJob")
		err = r.client.Delete(context.TODO(), securityOnboardJob)
		if err != nil {
			reqLogger.Error(err, "Failed to delete job", "Job.Namespace", instance.Namespace, "Job.Name", "security-onboarding")
			foundErr1 = true
		} else {
			reqLogger.Info("Successfully deleted Job", "Job.Namespace", instance.Namespace, "Job.Name", "security-onboarding")
		}
	}

	//Create security-onboarding job
	iamOnboardJob, restartRequired, err := getIAMOnboardJob(instance, r)
	foundErr2 := false
	iamJobExists := false
	if err != nil {
		reqLogger.Info("Failed to create iam-onboarding Job, ", "Job.Namespace", instance.Namespace, "Job.Name", "iam-onboarding")
		reqLogger.Info("The err from IAMOnboardJob is ", err.Error())
		iamJobExists = true
	}

	if !iamJobExists {
		err = r.client.Create(context.TODO(), iamOnboardJob)
		if err != nil {
			reqLogger.Error(err, "Failed to create job", "Job.Namespace", instance.Namespace, "Job.Name", "iam-onboarding")
			foundErr2 = true
		} else {
			reqLogger.Info("Successfully created Job", "Job.Namespace", instance.Namespace, "Job.Name", "iam-onboarding")
		}
	} else if restartRequired {
		reqLogger.Info("Restart required for iamOnboardJob ", "Job.Namespace", instance.Namespace, "Job.Name", "iam-onboarding")
		err = r.client.Delete(context.TODO(), iamOnboardJob)
		if err != nil {
			reqLogger.Error(err, "Failed to delete job", "Job.Namespace", instance.Namespace, "Job.Name", "iam-onboarding")
			foundErr2 = true
		} else {
			reqLogger.Info("Successfully deleted Job", "Job.Namespace", instance.Namespace, "Job.Name", "iam-onboarding")
		}
	}

	if foundErr1 && foundErr2 {
		return reconcile.Result{}, nil
	} else {
		return reconcile.Result{Requeue: true}, nil
	}

}

func getSecurityOnboardJob(instance *operatorv1alpha1.SecurityOnboarding, r *ReconcileSecurityOnboarding) (*batchv1.Job, bool, error) {

	reqLogger := log.WithValues("Instance.Namespace", instance.Namespace, "Instance.Name", instance.Name)
	//Create all the Volumes
	strVolName := []string{"onboard-script", "onboard-py3-script", "elasticsearch-json", "monitoring-json", "helmapi-json", "helmrepo-json",
		"tillerservice-json", "tiller-serviceid-policies", "kms-json"}
	resources := instance.Spec.Resources
	if resources == nil {
		resources = &corev1.ResourceRequirements{
			Limits: map[corev1.ResourceName]resource.Quantity{
				corev1.ResourceCPU:    *cpu200,
				corev1.ResourceMemory: *memory512},
			Requests: map[corev1.ResourceName]resource.Quantity{
				corev1.ResourceCPU:    *cpu20,
				corev1.ResourceMemory: *memory64},
		}
	}
	tmpInitContainers := []corev1.Container{
		{
			Name:            "init-auth-service",
			Command:         []string{"sh", "-c", "sleep 75; until curl -k -i -fsS https://platform-auth-service:9443/oidc/endpoint/OP/.well-known/openid-configuration | grep '200 OK'; do sleep 3; done;"},
			Image:           shatag.GetImageRef("ICP_PLATFORM_AUTH_IMAGE"),
			ImagePullPolicy: corev1.PullPolicy("Always"),
			SecurityContext: &corev1.SecurityContext{
				Privileged:               &falseVar,
				RunAsNonRoot:             &trueVar,
				ReadOnlyRootFilesystem:   &trueVar,
				AllowPrivilegeEscalation: &falseVar,
				Capabilities: &corev1.Capabilities{
					Drop: []corev1.Capability{"ALL"},
				},
			},
			Resources: corev1.ResourceRequirements{
				Limits: map[corev1.ResourceName]resource.Quantity{
					corev1.ResourceCPU:    *cpu200,
					corev1.ResourceMemory: *memory256},
				Requests: map[corev1.ResourceName]resource.Quantity{
					corev1.ResourceCPU:    *cpu100,
					corev1.ResourceMemory: *memory128},
			},
		},
	}
	tmpVolumes := []corev1.Volume{}
	for _, ele := range strVolName {
		var mode int32 = 0744

		t := corev1.Volume{
			Name: ele,
			VolumeSource: corev1.VolumeSource{
				ConfigMap: &corev1.ConfigMapVolumeSource{
					LocalObjectReference: corev1.LocalObjectReference{
						Name: ele,
					},
					DefaultMode: &mode,
				},
			},
		}
		tmpVolumes = append(tmpVolumes, t)
	}

	t1 := corev1.Volume{
		Name: "cluster-ca",
		VolumeSource: corev1.VolumeSource{
			Secret: &corev1.SecretVolumeSource{
				SecretName: "cs-ca-certificate-secret",
				Items: []corev1.KeyToPath{
					{
						Key:  "tls.key",
						Path: "ca.key",
					},
					{
						Key:  "tls.crt",
						Path: "ca.crt",
					},
				},
			},
		},
	}
	tmpVolumes = append(tmpVolumes, t1)

	tmpMounts := []corev1.VolumeMount{}
	//Create all the VolumeMounts
	volMounts := map[string]string{
		"onboard-py3-script":        "/app/scripts",
		"elasticsearch-json":        "/app/elasticsearch",
		"monitoring-json":           "/app/monitoring",
		"helmapi-json":              "/app/helmapi",
		"helmrepo-json":             "/app/helmrepo",
		"tillerservice-json":        "/app/tillerservice",
		"tiller-serviceid-policies": "/app/tiller_serviceid_policies",
		"cluster-ca":                "/app/cluster-ca",
		"kms-json":                  "/app/kms",
	}

	for k, v := range volMounts {
		t2 := corev1.VolumeMount{
			Name:      k,
			MountPath: v,
		}
		tmpMounts = append(tmpMounts, t2)
	}

	podSpec := corev1.PodSpec{
		RestartPolicy:      "OnFailure",
		ServiceAccountName: serviceAccountName,
		TopologySpreadConstraints: []corev1.TopologySpreadConstraint{
			{
				MaxSkew:           1,
				TopologyKey:       "topology.kubernetes.io/zone",
				WhenUnsatisfiable: corev1.ScheduleAnyway,
				LabelSelector: &metav1.LabelSelector{
					MatchLabels: map[string]string{
						"app": "security-onboarding",
					},
				},
			},
			{
				MaxSkew:           1,
				TopologyKey:       "topology.kubernetes.io/region",
				WhenUnsatisfiable: corev1.ScheduleAnyway,
				LabelSelector: &metav1.LabelSelector{
					MatchLabels: map[string]string{
						"app": "security-onboarding",
					},
				},
			},
		},
		InitContainers: tmpInitContainers,
		Tolerations: []corev1.Toleration{
			{
				Key:      "dedicated",
				Operator: corev1.TolerationOpExists,
				Effect:   corev1.TaintEffectNoSchedule,
			},
			{
				Key:      "CriticalAddonsOnly",
				Operator: corev1.TolerationOpExists,
			},
		},
		Containers: []corev1.Container{
			{
				Name:            "security-onboarding",
				Image:           shatag.GetImageRef("ICP_IAM_ONBOARDING_IMAGE"),
				ImagePullPolicy: corev1.PullPolicy("Always"),
				//				Command:         []string{"python", "/app/scripts/onboard-script.py"},
				Command: []string{"python", "/app/scripts/onboard-py3-script.py"},
				SecurityContext: &corev1.SecurityContext{
					Privileged:               &falseVar,
					RunAsNonRoot:             &trueVar,
					ReadOnlyRootFilesystem:   &trueVar,
					AllowPrivilegeEscalation: &falseVar,
					Capabilities: &corev1.Capabilities{
						Drop: []corev1.Capability{"ALL"},
					},
				},
				Resources: *resources,
				Env: []corev1.EnvVar{
					{
						Name: "ICP_API_KEY",
						ValueFrom: &corev1.EnvVarSource{
							SecretKeyRef: &corev1.SecretKeySelector{
								Key:                  "ICP_API_KEY",
								LocalObjectReference: corev1.LocalObjectReference{Name: "icp-serviceid-apikey-secret"},
							},
						},
					},
					{
						Name: "CLUSTER_NAME",
						ValueFrom: &corev1.EnvVarSource{
							ConfigMapKeyRef: &corev1.ConfigMapKeySelector{
								Key:                  "CLUSTER_NAME",
								LocalObjectReference: corev1.LocalObjectReference{Name: "platform-auth-idp"},
							},
						},
					},
				},
				VolumeMounts: tmpMounts,
			},
		},
		Volumes: tmpVolumes,
	}

	//Check if the Job is already created, if exists throw error
	currentJob := &batchv1.Job{}
	err := r.client.Get(context.TODO(), types.NamespacedName{Name: "security-onboarding", Namespace: instance.Namespace}, currentJob)
	if err == nil {
		if currentJob.Spec.Template.Spec.Containers[0].Image != shatag.GetImageRef("ICP_IAM_ONBOARDING_IMAGE") {
			return currentJob, true, fmt.Errorf("Job %v already exists.", "security-onboarding")
		}
		return currentJob, false, fmt.Errorf("Job %v already exists.", "security-onboarding")
	}

	job := &batchv1.Job{
		ObjectMeta: metav1.ObjectMeta{
			Name:      "security-onboarding",
			Namespace: instance.Namespace,
			Labels: map[string]string{
				"app":                        "security-onboarding",
				"app.kubernetes.io/instance": "security-onboarding",
			},
		},
		Spec: batchv1.JobSpec{
			Template: corev1.PodTemplateSpec{
				ObjectMeta: metav1.ObjectMeta{
					Name: "security-onboarding",
					Annotations: map[string]string{
						"scheduler.alpha.kubernetes.io/critical-pod": "",
						"productName":                        "IBM Cloud Platform Common Services",
						"productID":                          "068a62892a1e4db39641342e592daa25",
						"productMetric":                      "FREE",
						"clusterhealth.ibm.com/dependencies": "cert-manager, common-mongodb, icp-management-ingress",
					},
				},
				Spec: podSpec,
			},
		},
	}

	// Set SecurityOnboarding instance as the owner and controller of the Job
	err1 := controllerutil.SetControllerReference(instance, job, r.scheme)

	if err1 != nil {
		reqLogger.Error(err1, "Failed to set owner for security-onboarding Job")
		return job, false, err1
	}

	return job, false, nil

}

func getIAMOnboardJob(instance *operatorv1alpha1.SecurityOnboarding, r *ReconcileSecurityOnboarding) (*batchv1.Job, bool, error) {
	reqLogger := log.WithValues("Instance.Namespace", instance.Namespace, "Instance.Name", instance.Name)

	resources := instance.Spec.IAMOnboarding.Resources

	if resources == nil {
		resources = &corev1.ResourceRequirements{
			Limits: map[corev1.ResourceName]resource.Quantity{
				corev1.ResourceCPU:    *cpu200,
				corev1.ResourceMemory: *memory1024},
			Requests: map[corev1.ResourceName]resource.Quantity{
				corev1.ResourceCPU:    *cpu20,
				corev1.ResourceMemory: *memory64},
		}
	}

	tmpEnvs := []corev1.EnvVar{
		{
			Name: "DEFAULT_ADMIN_USER",
			ValueFrom: &corev1.EnvVarSource{
				SecretKeyRef: &corev1.SecretKeySelector{
					Key:                  "admin_username",
					LocalObjectReference: corev1.LocalObjectReference{Name: "platform-auth-idp-credentials"},
				},
			},
		},
		{
			Name: "AUDIT_ENABLED",
			ValueFrom: &corev1.EnvVarSource{
				ConfigMapKeyRef: &corev1.ConfigMapKeySelector{
					Key:                  "AUDIT_ENABLED",
					LocalObjectReference: corev1.LocalObjectReference{Name: "auth-pdp"},
				},
			},
		},
		{
			Name: "DEFAULT_ADMIN_PASSWORD",
			ValueFrom: &corev1.EnvVarSource{
				SecretKeyRef: &corev1.SecretKeySelector{
					Key:                  "admin_password",
					LocalObjectReference: corev1.LocalObjectReference{Name: "platform-auth-idp-credentials"},
				},
			},
		},
		{
			Name: "POD_NAME",
			ValueFrom: &corev1.EnvVarSource{
				FieldRef: &corev1.ObjectFieldSelector{
					APIVersion: "v1",
					FieldPath:  "metadata.name",
				},
			},
		},
		{
			Name: "POD_NAMESPACE",
			ValueFrom: &corev1.EnvVarSource{
				FieldRef: &corev1.ObjectFieldSelector{
					APIVersion: "v1",
					FieldPath:  "metadata.namespace",
				},
			},
		},
		{
			Name: "CLUSTER_NAME",
			ValueFrom: &corev1.EnvVarSource{
				ConfigMapKeyRef: &corev1.ConfigMapKeySelector{
					Key:                  "CLUSTER_NAME",
					LocalObjectReference: corev1.LocalObjectReference{Name: "platform-auth-idp"},
				},
			},
		},
		{
			Name: "IBM_CLOUD_SAAS",
			ValueFrom: &corev1.EnvVarSource{
				ConfigMapKeyRef: &corev1.ConfigMapKeySelector{
					Key:                  "IBM_CLOUD_SAAS",
					LocalObjectReference: corev1.LocalObjectReference{Name: "platform-auth-idp"},
				},
			},
		},
		{
			Name:  "MONGO_DB",
			Value: "platform-db",
		},
		{
			Name:  "MONGO_COLLECTION",
			Value: "iam",
		},
		{
			Name: "MONGO_USERNAME",
			ValueFrom: &corev1.EnvVarSource{
				SecretKeyRef: &corev1.SecretKeySelector{
					Key:                  "user",
					LocalObjectReference: corev1.LocalObjectReference{Name: "icp-mongodb-admin"},
				},
			},
		},
		{
			Name: "MONGO_PASSWORD",
			ValueFrom: &corev1.EnvVarSource{
				SecretKeyRef: &corev1.SecretKeySelector{
					Key:                  "password",
					LocalObjectReference: corev1.LocalObjectReference{Name: "icp-mongodb-admin"},
				},
			},
		},
		{
			Name:  "MONGO_HOST",
			Value: "mongodb",
		},
		{
			Name:  "MONGO_PORT",
			Value: "27017",
		},
		{
			Name:  "MONGO_AUTHSOURCE",
			Value: "admin",
		},
		{
			Name:  "CF_DB_NAME",
			Value: "security-data",
		},
		{
			Name:  "DB_NAME",
			Value: "platform-db",
		},
		{
			Name:  "CAMS_PDP_URL",
			Value: "https://iam-pdp:7998",
		},
		{
			Name:  "IAM_TOKEN_SERVICE_URL",
			Value: "https://platform-auth-service:9443",
		},
		{
			Name:  "IDENTITY_PROVIDER_URL",
			Value: "https://platform-identity-provider:4300",
		},
		{
			Name:  "IAM_PAP_URL",
			Value: "https://iam-pap:39001",
		},
		{
			Name: "NAMESPACE",
			ValueFrom: &corev1.EnvVarSource{
				FieldRef: &corev1.ObjectFieldSelector{
					APIVersion: "v1",
					FieldPath:  "metadata.namespace",
				},
			},
		},
		{
			Name: "DEFAULT_TTL",
			ValueFrom: &corev1.EnvVarSource{
				ConfigMapKeyRef: &corev1.ConfigMapKeySelector{
					Key:                  "PDP_REDIS_CACHE_DEFAULT_TTL",
					LocalObjectReference: corev1.LocalObjectReference{Name: "platform-auth-idp"},
				},
			},
		},
		{
			Name:  "WORKERS",
			Value: "15",
		},
	}

	tmpInitContainers := []corev1.Container{
		{
			Name:            "init-auth-service",
			Command:         []string{"sh", "-c", "sleep 75; until curl -k -i -fsS https://platform-auth-service:9443/oidc/endpoint/OP/.well-known/openid-configuration | grep '200 OK'; do sleep 3; done;"},
			Image:           shatag.GetImageRef("ICP_PLATFORM_AUTH_IMAGE"),
			ImagePullPolicy: corev1.PullPolicy("Always"),
			SecurityContext: &corev1.SecurityContext{
				Privileged:               &falseVar,
				RunAsNonRoot:             &trueVar,
				ReadOnlyRootFilesystem:   &trueVar,
				AllowPrivilegeEscalation: &falseVar,
				Capabilities: &corev1.Capabilities{
					Drop: []corev1.Capability{"ALL"},
				},
			},
			Resources: corev1.ResourceRequirements{
				Limits: map[corev1.ResourceName]resource.Quantity{
					corev1.ResourceCPU:    *cpu200,
					corev1.ResourceMemory: *memory256},
				Requests: map[corev1.ResourceName]resource.Quantity{
					corev1.ResourceCPU:    *cpu100,
					corev1.ResourceMemory: *memory128},
			},
		},
		{
			Name:            "init-identity-provider",
			Command:         []string{"sh", "-c", "until curl -k -i -fsS https://platform-identity-provider:4300 | grep '200 OK'; do sleep 3; done;"},
			Image:           shatag.GetImageRef("ICP_PLATFORM_AUTH_IMAGE"),
			ImagePullPolicy: corev1.PullPolicy("Always"),
			VolumeMounts: []corev1.VolumeMount{
				{
					Name:      "cluster-ca",
					MountPath: "/certs",
				},
			},
			SecurityContext: &corev1.SecurityContext{
				Privileged:               &falseVar,
				RunAsNonRoot:             &trueVar,
				ReadOnlyRootFilesystem:   &trueVar,
				AllowPrivilegeEscalation: &falseVar,
				Capabilities: &corev1.Capabilities{
					Drop: []corev1.Capability{"ALL"},
				},
			},
			Resources: corev1.ResourceRequirements{
				Limits: map[corev1.ResourceName]resource.Quantity{
					corev1.ResourceCPU:    *cpu200,
					corev1.ResourceMemory: *memory256},
				Requests: map[corev1.ResourceName]resource.Quantity{
					corev1.ResourceCPU:    *cpu100,
					corev1.ResourceMemory: *memory128},
			},
		},
		{
			Name:            "init-identity-manager",
			Command:         []string{"sh", "-c", "until curl -k -i -fsS https://platform-identity-management:4500 | grep '200 OK'; do sleep 3; done;"},
			Image:           shatag.GetImageRef("ICP_PLATFORM_AUTH_IMAGE"),
			ImagePullPolicy: corev1.PullPolicy("Always"),
			VolumeMounts: []corev1.VolumeMount{
				{
					Name:      "cluster-ca",
					MountPath: "/certs",
				},
			},
			SecurityContext: &corev1.SecurityContext{
				Privileged:               &falseVar,
				RunAsNonRoot:             &trueVar,
				ReadOnlyRootFilesystem:   &trueVar,
				AllowPrivilegeEscalation: &falseVar,
				Capabilities: &corev1.Capabilities{
					Drop: []corev1.Capability{"ALL"},
				},
			},
			Resources: corev1.ResourceRequirements{
				Limits: map[corev1.ResourceName]resource.Quantity{
					corev1.ResourceCPU:    *cpu200,
					corev1.ResourceMemory: *memory256},
				Requests: map[corev1.ResourceName]resource.Quantity{
					corev1.ResourceCPU:    *cpu100,
					corev1.ResourceMemory: *memory128},
			},
		},
		{
			Name:            "init-token-service",
			Command:         []string{"sh", "-c", "until curl -k -i -fsS https://platform-auth-service:9443/iam/oidc/keys | grep '200 OK'; do sleep 3; done;"},
			Image:           shatag.GetImageRef("ICP_PLATFORM_AUTH_IMAGE"),
			ImagePullPolicy: corev1.PullPolicy("Always"),
			SecurityContext: &corev1.SecurityContext{
				Privileged:               &falseVar,
				RunAsNonRoot:             &trueVar,
				ReadOnlyRootFilesystem:   &trueVar,
				AllowPrivilegeEscalation: &falseVar,
				Capabilities: &corev1.Capabilities{
					Drop: []corev1.Capability{"ALL"},
				},
			},
			Resources: corev1.ResourceRequirements{
				Limits: map[corev1.ResourceName]resource.Quantity{
					corev1.ResourceCPU:    *cpu200,
					corev1.ResourceMemory: *memory256},
				Requests: map[corev1.ResourceName]resource.Quantity{
					corev1.ResourceCPU:    *cpu100,
					corev1.ResourceMemory: *memory128},
			},
		},
		{
			Name:            "init-pap",
			Command:         []string{"sh", "-c", "until curl -k -i -fsS https://iam-pap:39001/v1/health | grep '200 OK'; do sleep 3; done;"},
			Image:           shatag.GetImageRef("ICP_PLATFORM_AUTH_IMAGE"),
			ImagePullPolicy: corev1.PullPolicy("Always"),
			VolumeMounts: []corev1.VolumeMount{
				{
					Name:      "cluster-ca",
					MountPath: "/certs",
				},
			},
			SecurityContext: &corev1.SecurityContext{
				Privileged:               &falseVar,
				RunAsNonRoot:             &trueVar,
				ReadOnlyRootFilesystem:   &trueVar,
				AllowPrivilegeEscalation: &falseVar,
				Capabilities: &corev1.Capabilities{
					Drop: []corev1.Capability{"ALL"},
				},
			},
			Resources: corev1.ResourceRequirements{
				Limits: map[corev1.ResourceName]resource.Quantity{
					corev1.ResourceCPU:    *cpu200,
					corev1.ResourceMemory: *memory256},
				Requests: map[corev1.ResourceName]resource.Quantity{
					corev1.ResourceCPU:    *cpu100,
					corev1.ResourceMemory: *memory128},
			},
		},
		{
			Name:            "init-token-validation",
			Command:         []string{"python", "/app/acs_utils/build/init_token_validation.py"},
			Image:           shatag.GetImageRef("ICP_IAM_ONBOARDING_IMAGE"),
			ImagePullPolicy: corev1.PullPolicy("Always"),
			SecurityContext: &corev1.SecurityContext{
				Privileged:               &falseVar,
				RunAsNonRoot:             &trueVar,
				ReadOnlyRootFilesystem:   &trueVar,
				AllowPrivilegeEscalation: &falseVar,
				Capabilities: &corev1.Capabilities{
					Drop: []corev1.Capability{"ALL"},
				},
			},
			Resources: *resources,
			VolumeMounts: []corev1.VolumeMount{
				{
					Name:      "mongodb-ca-cert",
					MountPath: "/certs/mongodb-ca",
				},
				{
					Name:      "auth-pdp-secret",
					MountPath: "/certs/auth-pdp",
				},
				{
					Name:      "cluster-ca",
					MountPath: "/certs",
				},
				{
					Name:      "shared",
					MountPath: "/app/logs/audit",
				},
				{
					Name:      "mongodb-client-cert",
					MountPath: "/certs/mongodb-client",
				},
			},
			Env: tmpEnvs,
		},
	}
	var mode1, mode2, mode3, mode4 int32 = 420, 420, 420, 420
	tmpVolumes := []corev1.Volume{
		{
			Name: "mongodb-ca-cert",
			VolumeSource: corev1.VolumeSource{
				Secret: &corev1.SecretVolumeSource{
					SecretName: "mongodb-root-ca-cert",
				},
			},
		},
		{
			Name: "cluster-ca",
			VolumeSource: corev1.VolumeSource{
				Secret: &corev1.SecretVolumeSource{
					SecretName: "cs-ca-certificate-secret",
					Items: []corev1.KeyToPath{
						{
							Key:  "tls.key",
							Path: "ca.key",
						},
						{
							Key:  "tls.crt",
							Path: "ca.crt",
						},
					},
					DefaultMode: &mode1,
				},
			},
		},
		{
			Name: "auth-pdp-secret",
			VolumeSource: corev1.VolumeSource{
				Secret: &corev1.SecretVolumeSource{
					SecretName: "auth-pdp-secret",
					Items: []corev1.KeyToPath{
						{
							Key:  "tls.key",
							Path: "ca.key",
						},
						{
							Key:  "tls.crt",
							Path: "ca.crt",
						},
					},
					DefaultMode: &mode2,
				},
			},
		},
		{
			Name: "shared",
			VolumeSource: corev1.VolumeSource{
				EmptyDir: &corev1.EmptyDirVolumeSource{
					Medium: "",
				},
			},
		},
		{
			Name: "logrotate",
			VolumeSource: corev1.VolumeSource{
				ConfigMap: &corev1.ConfigMapVolumeSource{
					LocalObjectReference: corev1.LocalObjectReference{
						Name: "auth-pdp",
					},
					DefaultMode: &mode3,
					Items: []corev1.KeyToPath{
						{
							Key:  "logrotate",
							Path: "audit",
						},
					},
				},
			},
		},
		{
			Name: "logrotate-conf",
			VolumeSource: corev1.VolumeSource{
				ConfigMap: &corev1.ConfigMapVolumeSource{
					LocalObjectReference: corev1.LocalObjectReference{
						Name: "auth-pdp",
					},
					DefaultMode: &mode4,
					Items: []corev1.KeyToPath{
						{
							Key:  "logrotate-conf",
							Path: "logrotate.conf",
						},
					},
				},
			},
		},
		{
			Name: "mongodb-client-cert",
			VolumeSource: corev1.VolumeSource{
				Secret: &corev1.SecretVolumeSource{
					SecretName: "icp-mongodb-client-cert",
				},
			},
		},
	}

	if instance.Spec.Config.EnableImpersonation {
		tmpEnvs = append(tmpEnvs, corev1.EnvVar{
			Name:  "ENABLE_IMPERSONATION",
			Value: "true",
		})
		tmpEnvs = append(tmpEnvs, corev1.EnvVar{
			Name:  "KUBE_APISERVER_HOST",
			Value: "icp-management-ingress",
		})
		tmpEnvs = append(tmpEnvs, corev1.EnvVar{
			Name:  "KUBERNETES_SERVICE_HOST",
			Value: "icp-management-ingress",
		})
	}

	podSpec := corev1.PodSpec{
		RestartPolicy:      "OnFailure",
		InitContainers:     tmpInitContainers,
		Volumes:            tmpVolumes,
		ServiceAccountName: serviceAccountName,
		TopologySpreadConstraints: []corev1.TopologySpreadConstraint{
			{
				MaxSkew:           1,
				TopologyKey:       "topology.kubernetes.io/zone",
				WhenUnsatisfiable: corev1.ScheduleAnyway,
				LabelSelector: &metav1.LabelSelector{
					MatchLabels: map[string]string{
						"app": "iam-onboarding",
					},
				},
			},
			{
				MaxSkew:           1,
				TopologyKey:       "topology.kubernetes.io/region",
				WhenUnsatisfiable: corev1.ScheduleAnyway,
				LabelSelector: &metav1.LabelSelector{
					MatchLabels: map[string]string{
						"app": "iam-onboarding",
					},
				},
			},
		},
		Tolerations: []corev1.Toleration{
			{
				Key:      "dedicated",
				Operator: corev1.TolerationOpExists,
				Effect:   corev1.TaintEffectNoSchedule,
			},
			{
				Key:      "CriticalAddonsOnly",
				Operator: corev1.TolerationOpExists,
			},
		},
		Containers: []corev1.Container{
			{
				Name:            "iam-onboarding",
				Command:         []string{"python", "/app/acs_utils/build/icp_iam_am_bootstrap.py"},
				Image:           shatag.GetImageRef("ICP_IAM_ONBOARDING_IMAGE"),
				ImagePullPolicy: corev1.PullPolicy("Always"),
				SecurityContext: &corev1.SecurityContext{
					Privileged:               &falseVar,
					RunAsNonRoot:             &trueVar,
					ReadOnlyRootFilesystem:   &trueVar,
					AllowPrivilegeEscalation: &falseVar,
					Capabilities: &corev1.Capabilities{
						Drop: []corev1.Capability{"ALL"},
					},
				},
				Resources: *resources,
				VolumeMounts: []corev1.VolumeMount{
					{
						Name:      "mongodb-ca-cert",
						MountPath: "/certs/mongodb-ca",
					},
					{
						Name:      "auth-pdp-secret",
						MountPath: "/certs/auth-pdp",
					},
					{
						Name:      "cluster-ca",
						MountPath: "/certs",
					},
					{
						Name:      "shared",
						MountPath: "/app/logs/audit",
					},
					{
						Name:      "mongodb-client-cert",
						MountPath: "/certs/mongodb-client",
					},
				},
				Env: tmpEnvs,
			},
		},
	}

	//Check if the Job is already created, if exists throw error
	currentJob := &batchv1.Job{}
	err := r.client.Get(context.TODO(), types.NamespacedName{Name: "iam-onboarding", Namespace: instance.Namespace}, currentJob)
	if err == nil {
<<<<<<< HEAD
=======
		if currentJob.Status.Conditions != nil && currentJob.Status.Conditions[0].Type == "Failed" {
			reqLogger.Info("Inside job failed condition ", "Job.Namespace", instance.Namespace, "Job.Name", "iam-onboarding")
			config, err := rest.InClusterConfig()
			if err == nil {
				clientset, err := kubernetes.NewForConfig(config)
				if err == nil {
					events, err := clientset.CoreV1().Events(instance.Namespace).List(context.TODO(), metav1.ListOptions{FieldSelector: "involvedObject.name=iam-onboarding", TypeMeta: metav1.TypeMeta{Kind: "Job"}})
					if err == nil {
						if len(events.Items) > 2 {
							reqLogger.Info("The event from failed iam-onboarding job is ", "Job.Namespace", instance.Namespace, "Job.Name", "iam-onboarding")
							reqLogger.Info(events.Items[len(events.Items)-3].Message)
							r, _ := regexp.Compile(":\\s?(.*)")
							matches := r.FindAllString(events.Items[len(events.Items)-3].Message, -1)
							if len(matches) > 0 {
								pod_name := strings.TrimSpace(strings.Split(matches[0], ":")[1])
								reqLogger.Info("IAM Onboarding failed pod name is ", pod_name, "Job.Namespace", instance.Namespace, "Job.Name", "iam-onboarding")
								_, err = clientset.CoreV1().Pods(instance.Namespace).Get(context.TODO(), pod_name, metav1.GetOptions{})
								if errors.IsNotFound(err) {
									reqLogger.Info("Pod iam-onboarding not found in %v namespace\n", instance.Namespace, "Job.Namespace", instance.Namespace, "Job.Name", "iam-onboarding")
								} else if statusError, isStatus := err.(*errors.StatusError); isStatus {
									reqLogger.Info("Error getting pod %v\n", statusError.ErrStatus.Message, "Job.Namespace", instance.Namespace, "Job.Name", "iam-onboarding")
								} else if err != nil {
									reqLogger.Info("The error getting pod ", err.Error(), "Job.Namespace", instance.Namespace, "Job.Name", "iam-onboarding")
								} else {
									reqLogger.Info("Found iam-onboarding pod in %v namespace\n", instance.Namespace)
									count := int64(50)
									podLogOpts := corev1.PodLogOptions{
										Follow:    true,
										TailLines: &count,
									}
									req := clientset.CoreV1().Pods(instance.Namespace).GetLogs(pod_name, &podLogOpts)
									podLogs, err2 := req.Stream(context.TODO())
									if err2 != nil {
										reqLogger.Info("error in opening stream ", err2.Error(), "Job.Namespace", instance.Namespace, "Job.Name", "iam-onboarding")
									} else {
										defer podLogs.Close()
										reqLogger.Info("Get logs for the iam-onboarding pod ", "Job.Namespace", instance.Namespace, "Job.Name", "iam-onboarding")
										buf := new(bytes.Buffer)
										_, err2 = io.Copy(buf, podLogs)
										if err2 != nil {
											reqLogger.Info("error in copy information from podLogs to buf")
										}
										pod_logs := strings.Split(buf.String(), "\n")
										reqLogger.Info(" The last few lines are ")
										start_index := 0
										end_index := len(pod_logs)
										if end_index > 10 {
											start_index = end_index - 10
										}
										for i := start_index; i < end_index; i++ {
											reqLogger.Info(pod_logs[i])
										}
									}
									reqLogger.Info("Done reading iam-onboarding logs ", "Job.Namespace", instance.Namespace, "Job.Name", "iam-onboarding")
								}
							} else {
								reqLogger.Info("Couldn't get pod's name from iam-onboarding job's event ", "Job.Namespace", instance.Namespace, "Job.Name", "iam-onboarding")
							}
						} else {
							reqLogger.Info("Couldn't fetch event from failed iam-onboarding job ", "Job.Namespace", instance.Namespace, "Job.Name", "iam-onboarding")
						}
					}
				}

			}

			return currentJob, true, fmt.Errorf("Job %v Failed thus restart.", "iam-onboarding")
		}
>>>>>>> 6b957e13
		if currentJob.Spec.Template.Spec.Containers[0].Image != shatag.GetImageRef("ICP_IAM_ONBOARDING_IMAGE") {
			return currentJob, true, fmt.Errorf("Job %v already exists.", "iam-onboarding")
		}
		if currentJob.Status.Conditions != nil && currentJob.Status.Conditions[0].Type == "Failed" {
			return currentJob, true, fmt.Errorf("Job %v Failed thus restart.", "iam-onboarding")
		}
		return currentJob, false, fmt.Errorf("Job %v already exists.", "iam-onboarding")
	}

	job := &batchv1.Job{
		ObjectMeta: metav1.ObjectMeta{
			Name:      "iam-onboarding",
			Namespace: instance.Namespace,
			Labels: map[string]string{
				"app":                        "iam-onboarding",
				"app.kubernetes.io/instance": "iam-onboarding",
			},
		},
		Spec: batchv1.JobSpec{
			Template: corev1.PodTemplateSpec{
				ObjectMeta: metav1.ObjectMeta{
					Name: "iam-onboarding",
					Annotations: map[string]string{
						"scheduler.alpha.kubernetes.io/critical-pod": "",
						"productName":                        "IBM Cloud Platform Common Services",
						"productID":                          "068a62892a1e4db39641342e592daa25",
						"productMetric":                      "FREE",
						"clusterhealth.ibm.com/dependencies": "cert-manager, common-mongodb, icp-management-ingress",
					},
				},
				Spec: podSpec,
			},
		},
	}

	// Set SecurityOnboarding instance as the owner and controller of the Job
	err1 := controllerutil.SetControllerReference(instance, job, r.scheme)

	if err1 != nil {
		reqLogger.Error(err1, "Failed to set owner for iam-onboarding Job")
		return job, false, err1
	}

	return job, false, nil
}<|MERGE_RESOLUTION|>--- conflicted
+++ resolved
@@ -17,8 +17,11 @@
 package securityonboarding
 
 import (
+	"bytes"
 	"context"
 	"fmt"
+	"io"
+	"regexp"
 	"strings"
 
 	"reflect"
@@ -32,6 +35,8 @@
 	metav1 "k8s.io/apimachinery/pkg/apis/meta/v1"
 	"k8s.io/apimachinery/pkg/runtime"
 	"k8s.io/apimachinery/pkg/types"
+	"k8s.io/client-go/kubernetes"
+	"k8s.io/client-go/rest"
 	"sigs.k8s.io/controller-runtime/pkg/client"
 	"sigs.k8s.io/controller-runtime/pkg/controller"
 	"sigs.k8s.io/controller-runtime/pkg/controller/controllerutil"
@@ -1158,8 +1163,6 @@
 	currentJob := &batchv1.Job{}
 	err := r.client.Get(context.TODO(), types.NamespacedName{Name: "iam-onboarding", Namespace: instance.Namespace}, currentJob)
 	if err == nil {
-<<<<<<< HEAD
-=======
 		if currentJob.Status.Conditions != nil && currentJob.Status.Conditions[0].Type == "Failed" {
 			reqLogger.Info("Inside job failed condition ", "Job.Namespace", instance.Namespace, "Job.Name", "iam-onboarding")
 			config, err := rest.InClusterConfig()
@@ -1228,7 +1231,6 @@
 
 			return currentJob, true, fmt.Errorf("Job %v Failed thus restart.", "iam-onboarding")
 		}
->>>>>>> 6b957e13
 		if currentJob.Spec.Template.Spec.Containers[0].Image != shatag.GetImageRef("ICP_IAM_ONBOARDING_IMAGE") {
 			return currentJob, true, fmt.Errorf("Job %v already exists.", "iam-onboarding")
 		}
