--- conflicted
+++ resolved
@@ -14,9 +14,5 @@
 package version
 
 var (
-<<<<<<< HEAD
 	Version = "4.0.0"
-=======
-	Version = "3.23.1"
->>>>>>> 4bc35421
 )