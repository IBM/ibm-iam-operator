--- conflicted
+++ resolved
@@ -14,9 +14,5 @@
 package version
 
 var (
-<<<<<<< HEAD
-	Version = "4.5.9-66377"
-=======
-	Version = "4.5.11"
->>>>>>> c74a53ff
+	Version = "4.5.11-66616"
 )